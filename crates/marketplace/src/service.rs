use std::{fmt::Debug, marker::PhantomData, time::Duration};

use crate::{
    builder_state::{
        BuildBlockInfo, DaProposalMessage, DecideMessage, MessageType, QuorumProposalMessage,
        RequestMessage, ResponseMessage, TransactionSource,
    },
    utils::LegacyCommit as _,
};
use marketplace_builder_shared::block::{BlockId, BuilderStateId, ParentBlockReferences};

use anyhow::bail;
pub use async_broadcast::{broadcast, RecvError, TryRecvError};
use async_broadcast::{InactiveReceiver, Sender as BroadcastSender, TrySendError};
use async_lock::RwLock;
use async_trait::async_trait;
use committable::{Commitment, Committable};
use derivative::Derivative;
use futures::stream::StreamExt;
use futures::{future::BoxFuture, Stream};
use hotshot::types::Event;
use hotshot_builder_api::v0_3::{
    builder::{define_api, submit_api, BuildError, Error as BuilderApiError},
    data_source::{AcceptsTxnSubmits, BuilderDataSource},
};
use hotshot_types::bundle::Bundle;
use hotshot_types::traits::block_contents::BuilderFee;
use hotshot_types::{
    data::{DaProposal, Leaf, QuorumProposal, ViewNumber},
    event::EventType,
    message::Proposal,
    traits::{
        block_contents::BlockPayload,
        node_implementation::{ConsensusTime, NodeType},
        signature_key::{BuilderSignatureKey, SignatureKey},
    },
    utils::BuilderCommitment,
    vid::VidCommitment,
};
use sha2::{Digest, Sha256};
use std::collections::HashMap;
use std::num::NonZeroUsize;
use std::sync::Arc;
use std::{fmt::Display, time::Instant};
use tagged_base64::TaggedBase64;
use tide_disco::{app::AppError, method::ReadState, App};
use tracing::{error, instrument};
use vbs::version::StaticVersion;

pub use marketplace_builder_shared::utils::EventServiceStream;

// It holds all the necessary information for a block
#[derive(Debug)]
pub struct BlockInfo<Types: NodeType> {
    pub block_payload: Types::BlockPayload,
    pub metadata: <<Types as NodeType>::BlockPayload as BlockPayload<Types>>::Metadata,
    pub offered_fee: u64,
}

// It holds the information for the proposed block
#[derive(Debug)]
pub struct ProposedBlockId<Types: NodeType> {
    pub parent_commitment: VidCommitment,
    pub payload_commitment: BuilderCommitment,
    pub parent_view: Types::View,
}

impl<Types: NodeType> ProposedBlockId<Types> {
    pub fn new(
        parent_commitment: VidCommitment,
        payload_commitment: BuilderCommitment,
        parent_view: Types::View,
    ) -> Self {
        ProposedBlockId {
            parent_commitment,
            payload_commitment,
            parent_view,
        }
    }
}

#[derive(Debug, Derivative)]
#[derivative(Default(bound = ""))]
pub struct BuilderStatesInfo<Types: NodeType> {
    // list of all the builder states spawned for a view
    pub vid_commitments: Vec<VidCommitment>,
    // list of all the proposed blocks for a view
    pub block_ids: Vec<ProposedBlockId<Types>>,
}

#[derive(Debug)]
pub struct ReceivedTransaction<Types: NodeType> {
    // the transaction
    pub tx: Types::Transaction,
    // its hash
    pub commit: Commitment<Types::Transaction>,
    // its source
    pub source: TransactionSource,
    // received time
    pub time_in: Instant,
}

#[allow(clippy::type_complexity)]
#[derive(Debug)]
pub struct GlobalState<Types: NodeType> {
    // data store for the blocks
    pub blocks: lru::LruCache<BlockId<Types>, BlockInfo<Types>>,

    // registered builder states
    pub spawned_builder_states: HashMap<
        BuilderStateId<Types>,
        (
            // This is provided as an Option for convenience with initialization.
            // When we build the initial state, we don't necessarily want to
            // have to generate a valid `ParentBlockReferences` object and register its leaf
            // commitment, as doing such would require a bit of setup.  Additionally it would
            // result in the call signature to `GlobalState::new` changing.
            // However for every subsequent BuilderState, we expect this value
            // to be populated.
            Option<Commitment<Leaf<Types>>>,
            BroadcastSender<MessageType<Types>>,
        ),
    >,

    // builder state -> last built block , it is used to respond the client
    // if the req channel times out during get_available_blocks
    pub builder_state_to_last_built_block: HashMap<BuilderStateId<Types>, ResponseMessage<Types>>,

    // sending a transaction from the hotshot/private mempool to the builder states
    // NOTE: Currently, we don't differentiate between the transactions from the hotshot and the private mempool
    pub tx_sender: BroadcastSender<Arc<ReceivedTransaction<Types>>>,

    // last garbage collected view number
    pub last_garbage_collected_view_num: Types::View,

    // highest view running builder task
    pub highest_view_num_builder_id: BuilderStateId<Types>,
}

impl<Types: NodeType> GlobalState<Types> {
    #[allow(clippy::too_many_arguments)]
    pub fn new(
        bootstrap_sender: BroadcastSender<MessageType<Types>>,
        tx_sender: BroadcastSender<Arc<ReceivedTransaction<Types>>>,
        bootstrapped_builder_state_id: VidCommitment,
        bootstrapped_view_num: Types::View,
    ) -> Self {
        let mut spawned_builder_states = HashMap::new();
        let bootstrap_id = BuilderStateId {
            parent_commitment: bootstrapped_builder_state_id,
            parent_view: bootstrapped_view_num,
        };
        spawned_builder_states.insert(bootstrap_id.clone(), (None, bootstrap_sender.clone()));
        GlobalState {
            blocks: lru::LruCache::new(NonZeroUsize::new(256).unwrap()),
            spawned_builder_states,
            tx_sender,
            last_garbage_collected_view_num: bootstrapped_view_num,
            builder_state_to_last_built_block: Default::default(),
            highest_view_num_builder_id: bootstrap_id,
        }
    }

    pub fn register_builder_state(
        &mut self,
        parent_id: BuilderStateId<Types>,
        parent_block_references: ParentBlockReferences<Types>,
        request_sender: BroadcastSender<MessageType<Types>>,
    ) {
        // register the builder state
        self.spawned_builder_states.insert(
            parent_id.clone(),
            (Some(parent_block_references.leaf_commit), request_sender),
        );

        // keep track of the max view number
        if parent_id.parent_view > self.highest_view_num_builder_id.parent_view {
            tracing::info!("registering builder {parent_id} as highest",);
            self.highest_view_num_builder_id = parent_id;
        } else {
            tracing::warn!(
                "builder {parent_id} created; highest registered is {}",
                self.highest_view_num_builder_id,
            );
        }
    }

    pub fn update_global_state(
        &mut self,
        state_id: BuilderStateId<Types>,
        build_block_info: BuildBlockInfo<Types>,
        response_msg: ResponseMessage<Types>,
    ) {
        if self.blocks.contains(&build_block_info.id) {
            self.blocks.promote(&build_block_info.id)
        } else {
            self.blocks.push(
                build_block_info.id,
                BlockInfo {
                    block_payload: build_block_info.block_payload,
                    metadata: build_block_info.metadata,
                    offered_fee: build_block_info.offered_fee,
                },
            );
        }

        // update the builder state to last built block
        self.builder_state_to_last_built_block
            .insert(state_id, response_msg);
    }

    // remove the builder state handles based on the decide event
    pub fn remove_handles(&mut self, on_decide_view: Types::View) -> Types::View {
        // remove everything from the spawned builder states when view_num <= on_decide_view;
        // if we don't have a highest view > decide, use highest view as cutoff.
        let cutoff = std::cmp::min(self.highest_view_num_builder_id.parent_view, on_decide_view);
        self.spawned_builder_states
            .retain(|id, _| id.parent_view >= cutoff);

        let cutoff_u64 = cutoff.u64();
        let gc_view = if cutoff_u64 > 0 { cutoff_u64 - 1 } else { 0 };

        self.last_garbage_collected_view_num = Types::View::new(gc_view);

        cutoff
    }

    // private mempool submit txn
    // Currently, we don't differentiate between the transactions from the hotshot and the private mempool
    pub async fn submit_client_txns(
        &self,
        txns: Vec<<Types as NodeType>::Transaction>,
    ) -> Vec<Result<Commitment<<Types as NodeType>::Transaction>, BuildError>> {
        handle_received_txns(&self.tx_sender, txns, TransactionSource::External).await
    }

    pub fn get_channel_for_matching_builder_or_highest_view_buider(
        &self,
        key: &BuilderStateId<Types>,
    ) -> Result<&BroadcastSender<MessageType<Types>>, BuildError> {
        if let Some(id_and_sender) = self.spawned_builder_states.get(key) {
            tracing::info!("Got matching builder for parent {}", key);
            Ok(&id_and_sender.1)
        } else {
            tracing::warn!(
                "failed to recover builder for parent {}, using higest view num builder with {}",
                key,
                self.highest_view_num_builder_id,
            );
            // get the sender for the highest view number builder
            self.spawned_builder_states
                .get(&self.highest_view_num_builder_id)
                .map(|(_, sender)| sender)
                .ok_or_else(|| BuildError::Error("No builder state found".to_string()))
        }
    }

    // check for the existence of the builder state for a view
    pub fn check_builder_state_existence_for_a_view(&self, key: &Types::View) -> bool {
        // iterate over the spawned builder states and check if the view number exists
        self.spawned_builder_states
            .iter()
            .any(|(id, _)| id.parent_view == *key)
    }

    pub fn should_view_handle_other_proposals(
        &self,
        builder_view: &Types::View,
        proposal_view: &Types::View,
    ) -> bool {
        *builder_view == self.highest_view_num_builder_id.parent_view
            && !self.check_builder_state_existence_for_a_view(proposal_view)
    }
}

pub struct ProxyGlobalState<Types: NodeType, H: BuilderHooks<Types>> {
    // global state
    global_state: Arc<RwLock<GlobalState<Types>>>,

    // hooks
    hooks: Arc<H>,

    // identity keys for the builder
    // May be ideal place as GlobalState interacts with hotshot apis
    // and then can sign on responders as desired
    builder_keys: (
        Types::BuilderSignatureKey, // pub key
        <<Types as NodeType>::BuilderSignatureKey as BuilderSignatureKey>::BuilderPrivateKey, // private key
    ),

    // Maximum time allotted to wait for bundle before returning an error
    api_timeout: Duration,
}

impl<Types, H> ProxyGlobalState<Types, H>
where
    Types: NodeType,
    H: BuilderHooks<Types>,
    for<'a> <<Types::SignatureKey as SignatureKey>::PureAssembledSignatureType as TryFrom<
        &'a TaggedBase64,
    >>::Error: Display,
    for<'a> <Types::SignatureKey as TryFrom<&'a TaggedBase64>>::Error: Display,
{
    pub fn new(
        global_state: Arc<RwLock<GlobalState<Types>>>,
        hooks: Arc<H>,
        builder_keys: (
            Types::BuilderSignatureKey,
            <<Types as NodeType>::BuilderSignatureKey as BuilderSignatureKey>::BuilderPrivateKey,
        ),
        api_timeout: Duration,
    ) -> Self {
        ProxyGlobalState {
            hooks,
            global_state,
            builder_keys,
            api_timeout,
        }
    }

    /// Consumes `self` and returns a `tide_disco` [`App`] with builder and private mempool APIs registered
    pub fn into_app(self) -> Result<App<Self, BuilderApiError>, AppError> {
        let builder_api = define_api::<Self, Types>(&Default::default())?;

        // TODO: Replace StaticVersion with proper constant when added in HotShot
        let private_mempool_api =
            submit_api::<Self, Types, StaticVersion<0, 1>>(&Default::default())?;

        let mut app: App<ProxyGlobalState<Types, H>, BuilderApiError> = App::with_state(self);

        app.register_module(
            hotshot_types::constants::MARKETPLACE_BUILDER_MODULE,
            builder_api,
        )?;

        app.register_module("txn_submit", private_mempool_api)?;

        Ok(app)
    }
}

/*
Handling Builder API responses
*/
#[async_trait]
impl<Types, H> BuilderDataSource<Types> for ProxyGlobalState<Types, H>
where
    Types: NodeType,
    H: BuilderHooks<Types>,
    for<'a> <<Types::SignatureKey as SignatureKey>::PureAssembledSignatureType as TryFrom<
        &'a TaggedBase64,
    >>::Error: Display,
    for<'a> <Types::SignatureKey as TryFrom<&'a TaggedBase64>>::Error: Display,
{
    #[tracing::instrument(skip(self))]
    async fn bundle(
        &self,
        parent_view: u64,
        parent_hash: &VidCommitment,
        _view_number: u64,
    ) -> Result<Bundle<Types>, BuildError> {
        let start = Instant::now();

        let parent_view = Types::View::new(parent_view);
        let state_id = BuilderStateId {
            parent_view,
            parent_commitment: *parent_hash,
        };

        loop {
            // Couldn't serve a bundle in time
            if start.elapsed() > self.api_timeout {
                tracing::warn!("Timeout while trying to serve a bundle");
                return Err(BuildError::NotFound);
            };

            let Some(id_and_sender) = self
                .global_state
                .read_arc()
                .await
                .spawned_builder_states
                .get(&state_id)
                .cloned()
            else {
                let global_state = self.global_state.read_arc().await;

                let past_gc = parent_view <= global_state.last_garbage_collected_view_num;
                // Used as an indicator that we're just bootstrapping, as they should be equal at bootstrap
                // and never otherwise.
                let last_gc_view = global_state.last_garbage_collected_view_num;
                let highest_observed_view = global_state.highest_view_num_builder_id.parent_view;
                let is_bootstrapping = last_gc_view == highest_observed_view;

                // Explicitly drop `global_state` to avoid the lock while sleeping in `else`.
                drop(global_state);

                if past_gc && !is_bootstrapping {
                    // If we couldn't find the state because the view has already been decided, we can just return an error
                    tracing::warn!(
                        last_gc_view = ?last_gc_view,
                        highest_observed_view = ?highest_observed_view,
                        "Requested a bundle for view we already GCd as decided",
                    );
                    return Err(BuildError::Error(
                        "Request for a bundle for a view that has already been decided.".to_owned(),
                    ));
                } else {
                    // If we couldn't find the state because it hasn't yet been created, try again
                    async_compatibility_layer::art::async_sleep(self.api_timeout / 10).await;
                    continue;
                }
            };

            let (response_sender, response_receiver) =
                async_compatibility_layer::channel::unbounded();

            let request = RequestMessage {
                requested_view_number: parent_view,
                response_channel: response_sender,
            };

            id_and_sender
                .1
                .broadcast(MessageType::RequestMessage(request))
                .await
                .map_err(|err| {
                    tracing::warn!(%err, "Error requesting bundle");

                    BuildError::Error("Error requesting bundle".to_owned())
                })?;

            let response = async_compatibility_layer::art::async_timeout(
                self.api_timeout.saturating_sub(start.elapsed()),
                response_receiver.recv(),
            )
            .await
            .map_err(|err| {
                tracing::warn!(%err, "Couldn't get a bundle in time");

                BuildError::NotFound
            })?
            .map_err(|err| {
                tracing::warn!(%err, "Channel closed while waiting for bundle");

                BuildError::Error("Channel closed while waiting for bundle".to_owned())
            })?;

            let fee_signature =
                <Types::BuilderSignatureKey as BuilderSignatureKey>::sign_sequencing_fee_marketplace(
                    &self.builder_keys.1,
                    response.offered_fee,
                )
<<<<<<< HEAD
                .map_err(|e| BuildError::Error(e.to_string()))?;
=======
                .map_err(|e| BuildError::Error(
                    e.to_string()
                ))?;
>>>>>>> b9596777

            let sequencing_fee: BuilderFee<Types> = BuilderFee {
                fee_amount: response.offered_fee,
                fee_account: self.builder_keys.0.clone(),
                fee_signature,
            };

            let commitments = response
                .transactions
                .iter()
                .flat_map(|txn| <[u8; 32]>::from(txn.commit()))
                .collect::<Vec<u8>>();

            let signature =
                <Types::BuilderSignatureKey as BuilderSignatureKey>::sign_builder_message(
                    &self.builder_keys.1,
                    &commitments,
                )
                .map_err(|e| BuildError::Error(e.to_string()))?;

            let bundle = Bundle {
                sequencing_fee,
                transactions: response.transactions,
                signature,
            };

            tracing::info!("Serving bundle");
            tracing::trace!(?bundle);

            return Ok(bundle);
        }
    }

    async fn builder_address(
        &self,
    ) -> Result<<Types as NodeType>::BuilderSignatureKey, BuildError> {
        Ok(self.builder_keys.0.clone())
    }
}

#[async_trait]
impl<Types, H> AcceptsTxnSubmits<Types> for ProxyGlobalState<Types, H>
where
    Types: NodeType,
    H: BuilderHooks<Types>,
{
    async fn submit_txns(
        &self,
        txns: Vec<<Types as NodeType>::Transaction>,
    ) -> Result<Vec<Commitment<<Types as NodeType>::Transaction>>, BuildError> {
        tracing::debug!(
            "Submitting {:?} transactions to the builder states{:?}",
            txns.len(),
            txns.iter().map(|txn| txn.commit()).collect::<Vec<_>>()
        );
        let txns = self.hooks.process_transactions(txns).await;
        let response = self
            .global_state
            .read_arc()
            .await
            .submit_client_txns(txns)
            .await;

        tracing::debug!(
            "Transaction submitted to the builder states, sending response: {:?}",
            response
        );

        // NOTE: ideally we want to respond with original Vec<Result>
        // instead of Result<Vec> not to loose any information,
        //  but this requires changes to builder API
        response.into_iter().collect()
    }
}
#[async_trait]
impl<Types, H> ReadState for ProxyGlobalState<Types, H>
where
    Types: NodeType,
    H: BuilderHooks<Types> + 'static,
{
    type State = ProxyGlobalState<Types, H>;

    async fn read<T>(
        &self,
        op: impl Send + for<'a> FnOnce(&'a Self::State) -> BoxFuture<'a, T> + 'async_trait,
    ) -> T {
        op(self).await
    }
}

pub fn broadcast_channels<Types: NodeType>(
    capacity: usize,
) -> (BroadcastSenders<Types>, BroadcastReceivers<Types>) {
    macro_rules! pair {
        ($s:ident, $r:ident) => {
            let ($s, $r) = broadcast(capacity);
            let $r = $r.deactivate();
        };
    }

    pair!(tx_sender, tx_receiver);
    pair!(da_sender, da_receiver);
    pair!(quorum_sender, quorum_proposal_receiver);
    pair!(decide_sender, decide_receiver);

    (
        BroadcastSenders {
            transactions: tx_sender,
            da_proposal: da_sender,
            quorum_proposal: quorum_sender,
            decide: decide_sender,
        },
        BroadcastReceivers {
            transactions: tx_receiver,
            da_proposal: da_receiver,
            quorum_proposal: quorum_proposal_receiver,
            decide: decide_receiver,
        },
    )
}

// Receivers for HotShot events for the builder states
pub struct BroadcastReceivers<Types: NodeType> {
    /// For transactions, shared.
    pub transactions: InactiveReceiver<Arc<ReceivedTransaction<Types>>>,
    /// For the DA proposal.
    pub da_proposal: InactiveReceiver<MessageType<Types>>,
    /// For the quorum proposal.
    pub quorum_proposal: InactiveReceiver<MessageType<Types>>,
    /// For the decide.
    pub decide: InactiveReceiver<MessageType<Types>>,
}

// Senders to broadcast data from HotShot to the builder states.
pub struct BroadcastSenders<Types: NodeType> {
    /// For transactions, shared.
    pub transactions: BroadcastSender<Arc<ReceivedTransaction<Types>>>,
    /// For the DA proposal.
    pub da_proposal: BroadcastSender<MessageType<Types>>,
    /// For the quorum proposal.
    pub quorum_proposal: BroadcastSender<MessageType<Types>>,
    /// For the decide.
    pub decide: BroadcastSender<MessageType<Types>>,
}

#[async_trait]
pub trait BuilderHooks<Types: NodeType>: Sync + Send + 'static {
    #[inline(always)]
    async fn process_transactions(
        &self,
        transactions: Vec<Types::Transaction>,
    ) -> Vec<Types::Transaction> {
        transactions
    }

    #[inline(always)]
    async fn handle_hotshot_event(&self, _event: &Event<Types>) {}
}

#[async_trait]
impl<T: ?Sized, Types> BuilderHooks<Types> for Box<T>
where
    Types: NodeType,
    T: BuilderHooks<Types>,
{
    #[inline(always)]
    async fn process_transactions(
        &self,
        transactions: Vec<Types::Transaction>,
    ) -> Vec<Types::Transaction> {
        (**self).process_transactions(transactions).await
    }

    #[inline(always)]
    async fn handle_hotshot_event(&self, event: &Event<Types>) {
        (**self).handle_hotshot_event(event).await
    }
}

pub struct NoHooks<Types: NodeType>(pub PhantomData<Types>);

impl<Types: NodeType> BuilderHooks<Types> for NoHooks<Types> {}

/// Run builder service,
/// Refer to documentation for [`ProxyGlobalState`] for more details
pub async fn run_builder_service<
    Types: NodeType<View = ViewNumber>,
    S: Stream<Item = Event<Types>> + Unpin,
>(
    hooks: Arc<impl BuilderHooks<Types>>,
    senders: BroadcastSenders<Types>,
    hotshot_event_stream: S,
) -> Result<(), anyhow::Error> {
    let mut hotshot_event_stream = std::pin::pin!(hotshot_event_stream);
    loop {
        let Some(event) = hotshot_event_stream.next().await else {
            bail!("Event stream ended");
        };

        hooks.handle_hotshot_event(&event).await;

        match event.event {
            EventType::Error { error } => {
                error!("Error event in HotShot: {:?}", error);
            }
            // tx event
            EventType::Transactions { transactions } => {
                let transactions = hooks.process_transactions(transactions).await;

                for res in handle_received_txns(
                    &senders.transactions,
                    transactions,
                    TransactionSource::HotShot,
                )
                .await
                {
                    if let Err(e) = res {
                        tracing::warn!("Failed to handle transactions; {:?}", e);
                    }
                }
            }
            // decide event
            EventType::Decide {
                block_size: _,
                leaf_chain,
                qc: _,
            } => {
                let latest_decide_view_num = leaf_chain[0].leaf.view_number();
                handle_decide_event(&senders.decide, latest_decide_view_num).await;
            }
            // DA proposal event
            EventType::DaProposal { proposal, sender } => {
                handle_da_event(&senders.da_proposal, proposal, sender).await;
            }
            // Quorum proposal event
            EventType::QuorumProposal { proposal, sender } => {
                handle_quorum_event(&senders.quorum_proposal, Arc::new(proposal), sender).await;
            }
            _ => {
                tracing::trace!("Unhandled event from Builder: {:?}", event.event);
            }
        }
    }
}

/*
Utility functions to handle the hotshot events
*/
#[instrument(skip_all, fields(sender, da_proposal.data.view_number))]
async fn handle_da_event<Types: NodeType>(
    da_channel_sender: &BroadcastSender<MessageType<Types>>,
    da_proposal: Proposal<Types, DaProposal<Types>>,
    sender: <Types as NodeType>::SignatureKey,
) {
    // get the encoded transactions hash
    let encoded_txns_hash = Sha256::digest(&da_proposal.data.encoded_transactions);
    // check if the sender is the leader and the signature is valid; if yes, broadcast the DA proposal
    if !sender.validate(&da_proposal.signature, &encoded_txns_hash) {
        error!("Validation Failure on DaProposal");
        return;
    }

    let view_number = da_proposal.data.view_number;
    tracing::debug!("Sending DA proposal to the builder states",);

    // form a block payload from the encoded transactions
    let block_payload = <Types::BlockPayload as BlockPayload<Types>>::from_bytes(
        &da_proposal.data.encoded_transactions,
        &da_proposal.data.metadata,
    );
    // get the builder commitment from the block payload
    let builder_commitment = block_payload.builder_commitment(&da_proposal.data.metadata);

    let txn_commitments = block_payload
        .transactions(&da_proposal.data.metadata)
        // TODO:
        //.filter(|txn| txn.namespace_id() != namespace_id)
        .map(|txn| txn.commit())
        .collect();

    let da_msg = DaProposalMessage {
        view_number,
        txn_commitments,
        sender,
        builder_commitment,
    };

    if let Err(e) = da_channel_sender
        .broadcast(MessageType::DaProposalMessage(Arc::new(da_msg)))
        .await
    {
        tracing::warn!(
            "Error {e}, failed to send DA proposal to builder states for view {:?}",
            view_number
        );
    }
}

#[instrument(skip_all, fields(sender, quorum_proposal.data.view_number))]
async fn handle_quorum_event<Types: NodeType>(
    quorum_channel_sender: &BroadcastSender<MessageType<Types>>,
    quorum_proposal: Arc<Proposal<Types, QuorumProposal<Types>>>,
    sender: <Types as NodeType>::SignatureKey,
) {
    let leaf = Leaf::from_quorum_proposal(&quorum_proposal.data);

    // check if the sender is the leader and the signature is valid; if yes, broadcast the Quorum proposal
    if !sender.validate(&quorum_proposal.signature, leaf.legacy_commit().as_ref()) {
        error!("Validation Failure on QuorumProposal");
        return;
    };

    let quorum_msg = QuorumProposalMessage::<Types> {
        proposal: quorum_proposal,
        sender,
    };
    let view_number = quorum_msg.proposal.data.view_number;
    tracing::debug!(
        "Sending Quorum proposal to the builder states for view {:?}",
        view_number
    );
    if let Err(e) = quorum_channel_sender
        .broadcast(MessageType::QuorumProposalMessage(quorum_msg))
        .await
    {
        tracing::warn!(
            "Error {e}, failed to send Quorum proposal to builder states for view {:?}",
            view_number
        );
    }
}

async fn handle_decide_event<Types: NodeType>(
    decide_channel_sender: &BroadcastSender<MessageType<Types>>,
    latest_decide_view_number: Types::View,
) {
    let decide_msg: DecideMessage<Types> = DecideMessage::<Types> {
        latest_decide_view_number,
    };
    tracing::debug!(
        "Sending Decide event to builder states for view {:?}",
        latest_decide_view_number
    );
    if let Err(e) = decide_channel_sender
        .broadcast(MessageType::DecideMessage(decide_msg))
        .await
    {
        tracing::warn!(
            "Error {e}, failed to send Decide event to builder states for view {:?}",
            latest_decide_view_number
        );
    }
}

pub(crate) async fn handle_received_txns<Types: NodeType>(
    tx_sender: &BroadcastSender<Arc<ReceivedTransaction<Types>>>,
    txns: Vec<Types::Transaction>,
    source: TransactionSource,
) -> Vec<Result<Commitment<<Types as NodeType>::Transaction>, BuildError>> {
    let mut results = Vec::with_capacity(txns.len());
    let time_in = Instant::now();
    for tx in txns.into_iter() {
        let commit = tx.commit();
        let res = tx_sender
            .try_broadcast(Arc::new(ReceivedTransaction {
                tx,
                source: source.clone(),
                commit,
                time_in,
            }))
            .inspect(|val| {
                if let Some(evicted_txn) = val {
                    tracing::warn!(
                        "Overflow mode enabled, transaction {} evicted",
                        evicted_txn.commit
                    );
                }
            })
            .map(|_| commit)
            .inspect_err(|err| {
                tracing::warn!("Failed to broadcast txn with commit {:?}: {}", commit, err);
            })
            .map_err(|err| match err {
                TrySendError::Full(_) => BuildError::Error("Too many transactions".to_owned()),
                e => {
                    BuildError::Error(format!("Internal error when submitting transaction: {}", e))
                }
            });
        results.push(res);
    }
    results
}<|MERGE_RESOLUTION|>--- conflicted
+++ resolved
@@ -450,13 +450,7 @@
                     &self.builder_keys.1,
                     response.offered_fee,
                 )
-<<<<<<< HEAD
                 .map_err(|e| BuildError::Error(e.to_string()))?;
-=======
-                .map_err(|e| BuildError::Error(
-                    e.to_string()
-                ))?;
->>>>>>> b9596777
 
             let sequencing_fee: BuilderFee<Types> = BuilderFee {
                 fee_amount: response.offered_fee,
