[package]
name = "marketplace-builder-shared"
version = { workspace = true }
edition = { workspace = true }

[dependencies]
anyhow = { workspace = true }
async-broadcast = { workspace = true }
async-lock = { workspace = true }
async-trait = { workspace = true }
bincode = { workspace = true }
chrono = { workspace = true }
committable = { workspace = true }
derive_more = { workspace = true, features = ["debug"] }
either = { workspace = true }
futures = { workspace = true }
hex = { workspace = true }
hotshot = { workspace = true }
hotshot-builder-api = { workspace = true }
hotshot-events-service = { workspace = true }
hotshot-example-types = { workspace = true }
hotshot-task-impls = { workspace = true }
hotshot-testing = { workspace = true }
hotshot-types = { workspace = true }
jf-vid = { workspace = true }
nonempty-collections = { workspace = true }
once_cell = { workspace = true }
quick_cache = { workspace = true }
rand = { workspace = true }
serde = { workspace = true }
sha2 = { workspace = true }
surf-disco = { workspace = true }
thiserror = { workspace = true }
tokio = { workspace = true }
tracing = { workspace = true }
tracing-subscriber = { workspace = true }
url = { workspace = true }
vbs = { workspace = true }
vec1 = { workspace = true }
<<<<<<< HEAD
tracing-subscriber = { workspace = true }
sqlx = { workspace = true }
=======
>>>>>>> 7df48a90

[dev-dependencies]
portpicker = { workspace = true }
tide-disco = { workspace = true }
tracing-test = { workspace = true }

[lints]
workspace = true<|MERGE_RESOLUTION|>--- conflicted
+++ resolved
@@ -37,11 +37,8 @@
 url = { workspace = true }
 vbs = { workspace = true }
 vec1 = { workspace = true }
-<<<<<<< HEAD
 tracing-subscriber = { workspace = true }
 sqlx = { workspace = true }
-=======
->>>>>>> 7df48a90
 
 [dev-dependencies]
 portpicker = { workspace = true }
