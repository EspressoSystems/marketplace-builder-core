--- conflicted
+++ resolved
@@ -45,7 +45,6 @@
 }
 
 pub async fn decide_leaf_chain(decided_view: u64) -> Arc<Vec<LeafInfo<TestTypes>>> {
-<<<<<<< HEAD
     decide_leaf_chain_with_transactions(decided_view, vec![transaction()]).await
 }
 
@@ -61,10 +60,6 @@
         &da_proposal.metadata,
     );
     leaf.fill_block_payload_unchecked(payload);
-=======
-    let (_, quorum_proposal) = proposals(decided_view).await;
-    let leaf = Leaf2::from_quorum_proposal(&quorum_proposal);
->>>>>>> cf9d2cbf
     Arc::new(vec![LeafInfo {
         leaf,
         state: Default::default(),
@@ -75,7 +70,6 @@
 
 /// Create mock pair of DA and Quorum proposals
 pub async fn proposals(view: u64) -> (DaProposal<TestTypes>, QuorumProposal2<TestTypes>) {
-<<<<<<< HEAD
     let transaction = transaction();
     proposals_with_transactions(view, vec![transaction]).await
 }
@@ -85,8 +79,6 @@
     view: u64,
     transactions: Vec<TestTransaction>,
 ) -> (DaProposal<TestTypes>, QuorumProposal2<TestTypes>) {
-=======
->>>>>>> cf9d2cbf
     let view_number = <TestTypes as NodeType>::View::new(view);
     let upgrade_lock = UpgradeLock::<TestTypes, TestVersions>::new();
     let validated_state = TestValidatedState::default();
@@ -122,13 +114,8 @@
         justify_qc: genesis_qc,
         upgrade_certificate: None,
         view_change_evidence: None,
-<<<<<<< HEAD
-        drb_seed: [0; 96],
-        drb_result: [0; 32],
-=======
         drb_seed: INITIAL_DRB_SEED_INPUT,
         drb_result: INITIAL_DRB_RESULT,
->>>>>>> cf9d2cbf
     };
     let leaf = Leaf2::from_quorum_proposal(&parent_proposal);
 
@@ -160,13 +147,8 @@
             justify_qc,
             upgrade_certificate: None,
             view_change_evidence: None,
-<<<<<<< HEAD
-            drb_seed: [0; 96],
-            drb_result: [0; 32],
-=======
             drb_seed: INITIAL_DRB_SEED_INPUT,
             drb_result: INITIAL_DRB_RESULT,
->>>>>>> cf9d2cbf
         },
     )
 }
