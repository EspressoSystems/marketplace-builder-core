use hotshot::{
    traits::{election::static_committee::GeneralStaticCommittee, NodeImplementation},
    types::{Event, SystemContextHandle},
};
use hotshot_builder_api::v0_1::{
    block_info::{AvailableBlockData, AvailableBlockHeaderInput, AvailableBlockInfo},
    builder::BuildError,
    data_source::{AcceptsTxnSubmits, BuilderDataSource},
};
use hotshot_types::{
    data::{DaProposal, Leaf, QuorumProposal},
    event::EventType,
    message::Proposal,
    traits::{
        block_contents::BlockPayload,
        consensus_api::ConsensusApi,
        election::Membership,
        network::Topic,
        node_implementation::{ConsensusTime, NodeType, Versions},
        signature_key::{BuilderSignatureKey, SignatureKey},
    },
    utils::BuilderCommitment,
    vid::{VidCommitment, VidPrecomputeData},
};
use lru::LruCache;

use crate::{
    builder_state::{
        BuildBlockInfo, DaProposalMessage, DecideMessage, QCMessage, TransactionSource,
        TriggerStatus,
    },
    BlockId, LegacyCommit as _,
};
use crate::{
    builder_state::{MessageType, RequestMessage, ResponseMessage},
    BuilderStateId, ParentBlockReferences,
};
use crate::{WaitAndKeep, WaitAndKeepGetError};
use anyhow::anyhow;
pub use async_broadcast::{broadcast, RecvError, TryRecvError};
use async_broadcast::{Sender as BroadcastSender, TrySendError};
use async_compatibility_layer::{
    art::async_sleep,
    art::async_timeout,
    channel::{unbounded, OneShotSender},
};
use async_lock::RwLock;
use async_trait::async_trait;
use committable::{Commitment, Committable};
use futures::stream::StreamExt;
use futures::{future::BoxFuture, Stream};
use hotshot_events_service::{events::Error as EventStreamError, events_source::StartupInfo};
use sha2::{Digest, Sha256};
use std::num::NonZeroUsize;
use std::sync::Arc;
use std::time::Duration;
use std::{collections::HashMap, marker::PhantomData};
use std::{fmt::Display, time::Instant};
use tagged_base64::TaggedBase64;
use tide_disco::{method::ReadState, Url};

// Start assuming we're fine calculatig VID for 5 megabyte blocks
const INITIAL_MAX_BLOCK_SIZE: u64 = 5_000_000;
// Never go lower than 10 kilobytes
const MAX_BLOCK_SIZE_FLOOR: u64 = 10_000;
// When adjusting max block size, we it will be decremented or incremented
// by current value / [`MAX_BLOCK_SIZE_CHANGE_DIVISOR`]
const MAX_BLOCK_SIZE_CHANGE_DIVISOR: u64 = 10;
// We will not increment max block value if we aren't able to serve a response
// with a margin below [`ProxyGlobalState::max_api_waiting_time`]
// more than [`ProxyGlobalState::max_api_waiting_time`] / `VID_RESPONSE_TARGET_MARGIN_DIVISOR`
const VID_RESPONSE_TARGET_MARGIN_DIVISOR: u32 = 10;

// It holds all the necessary information for a block
#[derive(Debug)]
pub struct BlockInfo<Types: NodeType> {
    pub block_payload: Types::BlockPayload,
    pub metadata: <<Types as NodeType>::BlockPayload as BlockPayload<Types>>::Metadata,
    pub vid_trigger: Arc<RwLock<Option<OneShotSender<TriggerStatus>>>>,
    pub vid_receiver: Arc<RwLock<WaitAndKeep<(VidCommitment, VidPrecomputeData)>>>,
    pub offered_fee: u64,
    // Could we have included more transactions with this block, but chose not to?
    pub truncated: bool,
}

/// [ReceivedTransaction] represents receipt information concerning a received
/// [NodeType::Transaction].
#[derive(Debug)]
pub struct ReceivedTransaction<Types: NodeType> {
    // the transaction
    pub tx: Types::Transaction,
    // transaction's hash
    pub commit: Commitment<Types::Transaction>,
    // transaction's esitmated length
    pub len: u64,
    // transaction's source
    pub source: TransactionSource,
    // received time
    pub time_in: Instant,
}

/// [GlobalState] represents the internalized state of the Builder service as
/// represented from its public facing API.
#[allow(clippy::type_complexity)]
#[derive(Debug)]
pub struct GlobalState<Types: NodeType> {
    // data store for the blocks
    pub blocks: lru::LruCache<BlockId<Types>, BlockInfo<Types>>,

    // registered builder states
    pub spawned_builder_states: HashMap<
        BuilderStateId<Types>,
        (
            // This is provided as an Option for convenience with initialization.
            // When we build the initial state, we don't necessarily want to
            // have to generate a valid ParentBlockReferences object.  As doing
            // such would require a bit of setup.  Additionally it would
            // result in the call signature to `GlobalState::new` changing.
            // However for every subsequent BuilderState, we expect this value
            // to be populated.
            Option<ParentBlockReferences<Types>>,
            BroadcastSender<MessageType<Types>>,
        ),
    >,

    // builder state -> last built block , it is used to respond the client
    // if the req channel times out during get_available_blocks
    pub builder_state_to_last_built_block: HashMap<BuilderStateId<Types>, ResponseMessage>,

    // sending a transaction from the hotshot/private mempool to the builder states
    // NOTE: Currently, we don't differentiate between the transactions from the hotshot and the private mempool
    pub tx_sender: BroadcastSender<Arc<ReceivedTransaction<Types>>>,

    // last garbage collected view number
    pub last_garbage_collected_view_num: Types::Time,

    // highest view running builder task
    pub highest_view_num_builder_id: BuilderStateId<Types>,

    // estimated maximum block size we can build in time
    pub max_block_size: u64,
}

/// GetChannelForMatchingBuilderError is an error enum that represents the
/// class of possible errors that can be returned when calling
/// `get_channel_for_matching_builder_or_highest_view_builder` on a
/// `GlobalState`.  These errors are used for internal representations for
/// consistency and testing, and do not leak beyond the `GlobalState` API.
/// As such, they intentionally do not implement traits for serialization.
#[derive(Debug)]
pub(crate) enum GetChannelForMatchingBuilderError {
    NoBuilderStateFound,
}

impl From<GetChannelForMatchingBuilderError> for BuildError {
    fn from(_error: GetChannelForMatchingBuilderError) -> Self {
        BuildError::Error {
            message: "No builder state found".to_string(),
        }
    }
}

impl<Types: NodeType> GlobalState<Types> {
    /// [new] creates a new [GlobalState] with the given parameters.
    /// The resulting [GlobalState] will have the given
    /// `last_garbage_collected_view_num` as passed.  Additionally, the
    /// `highest_view_num_builder_id` will be set to a [BuilderStateId]
    /// comprised of the given `bootstrapped_builder_state_id` and
    /// `bootstrapped_view_num`.  The `spawned_builder_states` will be created
    /// with a single entry of the same [BuilderStateId] and the given
    /// `bootstrap_sender`.
    #[allow(clippy::too_many_arguments)]
    pub fn new(
        bootstrap_sender: BroadcastSender<MessageType<Types>>,
        tx_sender: BroadcastSender<Arc<ReceivedTransaction<Types>>>,
        bootstrapped_builder_state_id: VidCommitment,
        bootstrapped_view_num: Types::Time,
        last_garbage_collected_view_num: Types::Time,
        _buffer_view_num_count: u64,
    ) -> Self {
        let mut spawned_builder_states = HashMap::new();
        let bootstrap_id = BuilderStateId {
            parent_commitment: bootstrapped_builder_state_id,
            view: bootstrapped_view_num,
        };
        spawned_builder_states.insert(bootstrap_id.clone(), (None, bootstrap_sender.clone()));
        GlobalState {
            blocks: LruCache::new(NonZeroUsize::new(256).unwrap()),
            spawned_builder_states,
            tx_sender,
            last_garbage_collected_view_num,
            builder_state_to_last_built_block: Default::default(),
            highest_view_num_builder_id: bootstrap_id,
            max_block_size: INITIAL_MAX_BLOCK_SIZE,
        }
    }

    /// [register_builder_state] associates the given [BuilderStateId] with
    /// the given [BroadcastSender] in the [GlobalState].
    ///
    /// Additionally, if the view of the [BuilderStateId] is greater than the
    /// current highest view number, the [BuilderStateId] is set as the new
    /// highest view number.
    ///
    /// There is potential here for data loss.  Since we just blindly insert
    /// the [BuilderStateId] and [BroadcastSender] into the hashmap, we could
    /// potentially be overwriting an existing entry.  This would result in
    /// the loss of access to a [BroadcastSender], and could potentially
    /// result in unexpected behavior.
    pub fn register_builder_state(
        &mut self,
        parent_id: BuilderStateId<Types>,
        built_from_proposed_block: ParentBlockReferences<Types>,
        request_sender: BroadcastSender<MessageType<Types>>,
    ) {
        // register the builder state
        let previous_value = self.spawned_builder_states.insert(
            parent_id.clone(),
            (Some(built_from_proposed_block), request_sender),
        );

        if let Some(previous_value) = previous_value {
            tracing::warn!(
                "builder {parent_id} overwrote previous spawned_builder_state entry: {:?}",
                previous_value
            );
        }

        // keep track of the max view number
        if parent_id.view > self.highest_view_num_builder_id.view {
            tracing::info!("registering builder {parent_id} as highest",);
            self.highest_view_num_builder_id = parent_id;
        } else {
            tracing::warn!(
                "builder {parent_id} created; highest registered is {}",
                self.highest_view_num_builder_id,
            );
        }
    }

    /// [update_global_state] Ensures that the given [BuildBlockInfo]'d id
    /// is within the [GlobalState]'s [blocks] LRU Cache.  The cache stores the
    /// [BlockInfo] associated with the given [BuildBlockInfo]'s id.  However
    /// if it already exists within the LRU cache, then the `BlockInfo` is not
    /// updated.
    ///
    /// Additionally, the [BuilderStateId] is associated with the given
    /// [ResponseMessage] in the [builder_state_to_last_built_block] hashmap.
    ///
    /// No care or consideration is given to anything that may have been
    /// stored with the same key in the [builder_state_to_last_built_block].
    pub fn update_global_state(
        &mut self,
        state_id: BuilderStateId<Types>,
        build_block_info: BuildBlockInfo<Types>,
        response_msg: ResponseMessage,
    ) {
        let BuildBlockInfo {
            id,
            block_payload,
            metadata,
            vid_trigger,
            vid_receiver,
            offered_fee,
            truncated,
            ..
        } = build_block_info;

        let previous_cache_entry = self.blocks.put(
            id.clone(),
            BlockInfo {
                block_payload,
                metadata,
                vid_trigger: Arc::new(RwLock::new(Some(vid_trigger))),
                vid_receiver: Arc::new(RwLock::new(WaitAndKeep::Wait(vid_receiver))),
                offered_fee,
                truncated,
            },
        );

        // update the builder state to last built block
        let previous_builder_state_entry = self
            .builder_state_to_last_built_block
            .insert(state_id, response_msg);

        if let Some(previous_builder_state_entry) = previous_builder_state_entry {
            tracing::warn!(
                "block {id} overwrote previous block: {:?}.  previous cache entry: {:?}",
                previous_builder_state_entry,
                previous_cache_entry
            );
        }
    }

    /// [remove_handles] cleans up the [GlobalState] by removing all
    /// `spawned_builder_states` that have been stored, up to a derived
    /// reference view.  This cutoff point can be up to the given
    /// `on_decide_view` so long as the provided value is less than or equal
    /// to the `highest_view_num_builder_id`'s view stored on the state.
    /// Beyond that, the state prefers to drop all `spawned_builder_states`
    /// preceding the derived cutoff view.
    ///
    /// In addition the `last_garbage_collected_view_num` is updated to the
    /// target cutoff view number for tracking purposes.  The value returned
    /// is the cutoff view number such that the returned value indicates the
    /// point before which everything was cleaned up.
    pub fn remove_handles(&mut self, on_decide_view: Types::Time) -> Types::Time {
        // remove everything from the spawned builder states when view_num <= on_decide_view;
        // if we don't have a highest view > decide, use highest view as cutoff.
        let cutoff = std::cmp::min(self.highest_view_num_builder_id.view, on_decide_view);
        self.spawned_builder_states
            .retain(|id, _| id.view >= cutoff);

        let cutoff_u64 = cutoff.u64();
        let gc_view = if cutoff_u64 > 0 { cutoff_u64 - 1 } else { 0 };

        self.last_garbage_collected_view_num = Types::Time::new(gc_view);

        cutoff
    }

    // private mempool submit txn
    // Currently, we don't differentiate between the transactions from the hotshot and the private mempool
    pub async fn submit_client_txns(
        &self,
        txns: Vec<<Types as NodeType>::Transaction>,
    ) -> Vec<Result<Commitment<<Types as NodeType>::Transaction>, BuildError>> {
        handle_received_txns(
            &self.tx_sender,
            txns,
            TransactionSource::External,
            self.max_block_size,
        )
        .await
    }

    /// [get_channel_for_matching_builder_or_highest_view_builder] is a helper
    /// function that attempts to retrieve the broadcast sender for the given
    /// [BuilderStateId]. If the sender does not exist, it will return the
    /// broadcast sender for the for the hightest view number [BuilderStateId]
    /// instead.
    pub(crate) fn get_channel_for_matching_builder_or_highest_view_builder(
        &self,
        key: &BuilderStateId<Types>,
    ) -> Result<&BroadcastSender<MessageType<Types>>, GetChannelForMatchingBuilderError> {
        if let Some(id_and_sender) = self.spawned_builder_states.get(key) {
            tracing::info!("Got matching builder for parent {}", key);
            Ok(&id_and_sender.1)
        } else {
            tracing::warn!(
                "failed to recover builder for parent {}, using highest view num builder with {}",
                key,
                self.highest_view_num_builder_id,
            );
            // get the sender for the highest view number builder
            self.spawned_builder_states
                .get(&self.highest_view_num_builder_id)
                .map(|(_, sender)| sender)
                .ok_or(GetChannelForMatchingBuilderError::NoBuilderStateFound)
        }
    }

    // check for the existence of the builder state for a view
    pub fn check_builder_state_existence_for_a_view(&self, key: &Types::Time) -> bool {
        // iterate over the spawned builder states and check if the view number exists
        self.spawned_builder_states
            .iter()
            .any(|(id, _)| id.view == *key)
    }

    pub fn should_view_handle_other_proposals(
        &self,
        builder_view: &Types::Time,
        proposal_view: &Types::Time,
    ) -> bool {
        *builder_view == self.highest_view_num_builder_id.view
            && !self.check_builder_state_existence_for_a_view(proposal_view)
    }
}

pub struct ProxyGlobalState<Types: NodeType> {
    // global state
    global_state: Arc<RwLock<GlobalState<Types>>>,

    // identity keys for the builder
    // May be ideal place as GlobalState interacts with hotshot apis
    // and then can sign on responders as desired
    builder_keys: (
        Types::BuilderSignatureKey, // pub key
        <<Types as NodeType>::BuilderSignatureKey as BuilderSignatureKey>::BuilderPrivateKey, // private key
    ),

    // max waiting time to serve first api request
    max_api_waiting_time: Duration,
}

impl<Types: NodeType> ProxyGlobalState<Types> {
    pub fn new(
        global_state: Arc<RwLock<GlobalState<Types>>>,
        builder_keys: (
            Types::BuilderSignatureKey,
            <<Types as NodeType>::BuilderSignatureKey as BuilderSignatureKey>::BuilderPrivateKey,
        ),
        max_api_waiting_time: Duration,
    ) -> Self {
        ProxyGlobalState {
            global_state,
            builder_keys,
            max_api_waiting_time,
        }
    }
}

/// AvailableBlocksError is an error enum that represents the class of possible
/// errors  that can be returned when calling `available_blocks` on a
/// `ProxyGlobalState`.  These errors are used for internal representations
/// for consistency and testing, and do not leak beyond the `ProxyGlobalState`
/// API.  As such, they intentionally do not implement traits for serialization.
#[derive(Debug)]
enum AvailableBlocksError<Types: NodeType> {
    SignatureValidationFailed,
    RequestForAvailableViewThatHasAlreadyBeenDecided,
    SigningBlockFailed(
        <<Types as NodeType>::BuilderSignatureKey as BuilderSignatureKey>::SignError,
    ),
    GetChannelForMatchingBuilderError(GetChannelForMatchingBuilderError),
    NoBlocksAvailable,
    ChannelUnexpectedlyClosed,
}

impl<Types: NodeType> From<GetChannelForMatchingBuilderError> for AvailableBlocksError<Types> {
    fn from(error: GetChannelForMatchingBuilderError) -> Self {
        AvailableBlocksError::GetChannelForMatchingBuilderError(error)
    }
}

impl<Types: NodeType> From<AvailableBlocksError<Types>> for BuildError {
    fn from(error: AvailableBlocksError<Types>) -> Self {
        match error {
            AvailableBlocksError::SignatureValidationFailed => BuildError::Error {
                message: "Signature validation failed in get_available_blocks".to_string(),
            },
            AvailableBlocksError::RequestForAvailableViewThatHasAlreadyBeenDecided => {
                BuildError::Error {
                    message:
                        "Request for available blocks for a view that has already been decided."
                            .to_string(),
                }
            }
            AvailableBlocksError::SigningBlockFailed(e) => BuildError::Error {
                message: format!("Signing over block info failed: {:?}", e),
            },
            AvailableBlocksError::GetChannelForMatchingBuilderError(e) => e.into(),
            AvailableBlocksError::NoBlocksAvailable => BuildError::Error {
                message: "No blocks available".to_string(),
            },
            AvailableBlocksError::ChannelUnexpectedlyClosed => BuildError::Error {
                message: "Channel unexpectedly closed".to_string(),
            },
        }
    }
}

/// ClaimBlockError is an error enum that represents the class of possible
/// errors that can be returned when calling `claim_block` on a
/// `ProxyGlobalState`.  These errors are used for internal representations
/// for consistency and testing, and do not leak beyond the `ProxyGlobalState`
/// API.  As such, they intentionally do not implement traits for serialization.
#[derive(Debug)]
enum ClaimBlockError<Types: NodeType> {
    SignatureValidationFailed,
    SigningCommitmentFailed(
        <<Types as NodeType>::BuilderSignatureKey as BuilderSignatureKey>::SignError,
    ),
    BlockDataNotFound,
}

impl<Types: NodeType> From<ClaimBlockError<Types>> for BuildError {
    fn from(error: ClaimBlockError<Types>) -> Self {
        match error {
            ClaimBlockError::SignatureValidationFailed => BuildError::Error {
                message: "Signature validation failed in claim block".to_string(),
            },
            ClaimBlockError::SigningCommitmentFailed(e) => BuildError::Error {
                message: format!("Signing over builder commitment failed: {:?}", e),
            },
            ClaimBlockError::BlockDataNotFound => BuildError::Error {
                message: "Block data not found".to_string(),
            },
        }
    }
}

#[derive(Debug)]
enum ClaimBlockHeaderInputError<Types: NodeType> {
    SignatureValidationFailed,
    BlockHeaderNotFound,
    CouldNotGetVidInTime,
    WaitAndKeepGetError(WaitAndKeepGetError),
    FailedToSignVidCommitment(
        <<Types as NodeType>::BuilderSignatureKey as BuilderSignatureKey>::SignError,
    ),
    FailedToSignFeeInfo(
        <<Types as NodeType>::BuilderSignatureKey as BuilderSignatureKey>::SignError,
    ),
}

impl<Types: NodeType> From<ClaimBlockHeaderInputError<Types>> for BuildError {
    fn from(error: ClaimBlockHeaderInputError<Types>) -> Self {
        match error {
            ClaimBlockHeaderInputError::SignatureValidationFailed => BuildError::Error {
                message: "Signature validation failed in claim block header input".to_string(),
            },
            ClaimBlockHeaderInputError::BlockHeaderNotFound => BuildError::Error {
                message: "Block header not found".to_string(),
            },
            ClaimBlockHeaderInputError::CouldNotGetVidInTime => BuildError::Error {
                message: "Couldn't get vid in time".to_string(),
            },
            ClaimBlockHeaderInputError::WaitAndKeepGetError(e) => e.into(),
            ClaimBlockHeaderInputError::FailedToSignVidCommitment(e) => BuildError::Error {
                message: format!("Failed to sign VID commitment: {:?}", e),
            },
            ClaimBlockHeaderInputError::FailedToSignFeeInfo(e) => BuildError::Error {
                message: format!("Failed to sign fee info: {:?}", e),
            },
        }
    }
}

impl<Types: NodeType> ProxyGlobalState<Types> {
    async fn available_blocks_implementation(
        &self,
        for_parent: &VidCommitment,
        view_number: u64,
        sender: Types::SignatureKey,
        signature: &<Types::SignatureKey as SignatureKey>::PureAssembledSignatureType,
    ) -> Result<Vec<AvailableBlockInfo<Types>>, AvailableBlocksError<Types>> {
        let starting_time = Instant::now();

        let state_id = BuilderStateId {
            parent_commitment: *for_parent,
            view: Types::Time::new(view_number),
        };

        // verify the signature
        if !sender.validate(signature, state_id.parent_commitment.as_ref()) {
            tracing::error!("Signature validation failed in get_available_blocks");
            return Err(AvailableBlocksError::SignatureValidationFailed);
        }

        tracing::info!("Requesting available blocks for {state_id}",);

        let view_num = state_id.view;
        // check in the local spawned builder states
        // if it doesn't exist; there are three cases
        // 1) it has already been garbage collected (view < decide) and we should return an error
        // 2) it has not yet been created, and we should try to wait
        // 3) we missed the triggering event, and should use the BuilderState with the highest available view

        {
            // 1st case: Decide event received, and not bootstrapping.
            // If this `BlockBuilder` hasn't been reaped, it should have been.
            let global_state = self.global_state.read_arc().await;
            if view_num < global_state.last_garbage_collected_view_num
                && global_state.highest_view_num_builder_id.view
                    != global_state.last_garbage_collected_view_num
            {
                tracing::warn!(
                    "Requesting for view {:?}, last decide-triggered cleanup on view {:?}, highest view num is {:?}",
                    view_num,
                    global_state.last_garbage_collected_view_num,
                    global_state.highest_view_num_builder_id.view
                );
                return Err(AvailableBlocksError::RequestForAvailableViewThatHasAlreadyBeenDecided);
            }
        }

        let (response_sender, response_receiver) = unbounded();
        let req_msg = RequestMessage {
            state_id: state_id.clone(),
            response_channel: response_sender,
        };
        let timeout_after = starting_time + self.max_api_waiting_time;
        let check_duration = self.max_api_waiting_time / 10;

        let time_to_wait_for_matching_builder = starting_time + self.max_api_waiting_time / 2;

        let mut sent = false;
        while Instant::now() < time_to_wait_for_matching_builder {
            // try to broadcast the request to the correct builder state
            let found_builder_state = {
                let global_state_read_lock_guard = self.global_state.read_arc().await;

                global_state_read_lock_guard
                    .spawned_builder_states
                    .get(&state_id)
                    .cloned()
            };

            if let Some(id_and_sender) = found_builder_state {
                tracing::info!(
                    "Got matching BlockBuilder for {state_id}, sending get_available_blocks request",
                );

                if let Err(e) = id_and_sender
                    .1
                    .broadcast(MessageType::RequestMessage(req_msg.clone()))
                    .await
                {
                    tracing::warn!("Error {e} sending get_available_blocks request for {state_id}",);
                }
                sent = true;
                break;
            }

            tracing::info!("Failed to get matching BlockBuilder for {state_id}, will try again",);
            async_sleep(check_duration).await;
        }

        if !sent {
            // broadcast the request to the best fallback builder state
            if let Err(e) = self
                .global_state
                .read_arc()
                .await
                .get_channel_for_matching_builder_or_highest_view_builder(&state_id)?
                .broadcast(MessageType::RequestMessage(req_msg.clone()))
                .await
            {
                tracing::warn!(
                    "Error {e} sending get_available_blocks request for parent {state_id}",
                );
            }
        }

        tracing::debug!("Waiting for response for get_available_blocks with parent {state_id}",);

        let response_received = loop {
            match async_timeout(check_duration, response_receiver.recv()).await {
                Err(toe) => {
                    if Instant::now() >= timeout_after {
                        tracing::debug!(%toe, "Couldn't get available blocks in time for parent {state_id}");
                        // lookup into the builder_state_to_last_built_block, if it contains the result, return that otherwise return error
                        if let Some(last_built_block) = self
                            .global_state
                            .read_arc()
                            .await
                            .builder_state_to_last_built_block
                            .get(&state_id)
                        {
                            tracing::info!("Returning last built block for parent {state_id}",);
                            break Ok(last_built_block.clone());
                        }
                        break Err(AvailableBlocksError::NoBlocksAvailable);
                    }
                    continue;
                }
                Ok(recv_attempt) => {
                    if let Err(ref e) = recv_attempt {
                        tracing::error!(%e, "Channel closed while getting available blocks for parent {state_id}");
                    }
                    break recv_attempt
                        .map_err(|_| AvailableBlocksError::ChannelUnexpectedlyClosed);
                }
            }
        };

        match response_received {
            Ok(response) => {
                let (pub_key, sign_key) = self.builder_keys.clone();
                // sign over the block info
                let signature_over_block_info =
                    <Types as NodeType>::BuilderSignatureKey::sign_block_info(
                        &sign_key,
                        response.block_size,
                        response.offered_fee,
                        &response.builder_hash,
                    )
                    .map_err(AvailableBlocksError::SigningBlockFailed)?;

                // insert the block info into local hashmap
                let initial_block_info = AvailableBlockInfo::<Types> {
                    block_hash: response.builder_hash.clone(),
                    block_size: response.block_size,
                    offered_fee: response.offered_fee,
                    signature: signature_over_block_info,
                    sender: pub_key.clone(),
                    _phantom: Default::default(),
                };
                tracing::info!(
                    "Sending available Block info response for {state_id} with block hash: {:?}",
                    response.builder_hash
                );
                Ok(vec![initial_block_info])
            }

            // We failed to get available blocks
            Err(e) => {
                tracing::debug!("Failed to get available blocks for parent {state_id}",);
                Err(e)
            }
        }
    }

    async fn claim_block_implementation(
        &self,
        block_hash: &BuilderCommitment,
        view_number: u64,
        sender: Types::SignatureKey,
        signature: &<<Types as NodeType>::SignatureKey as SignatureKey>::PureAssembledSignatureType,
    ) -> Result<AvailableBlockData<Types>, ClaimBlockError<Types>> {
        let block_id = BlockId {
            hash: block_hash.clone(),
            view: Types::Time::new(view_number),
        };

        tracing::info!("Received request for claiming block {block_id}",);
        // verify the signature
        if !sender.validate(signature, block_id.hash.as_ref()) {
            tracing::error!("Signature validation failed in claim block");
            return Err(ClaimBlockError::SignatureValidationFailed);
        }
        let (pub_key, sign_key) = self.builder_keys.clone();

        let extracted_block_info_option = {
            // We store this write lock guard separately to make it explicit
            // that this will end up holding a lock for the duration of this
            // closure.
            //
            // Additionally, we clone the properties from the block_info that
            // end up being cloned if found anyway.  Since we know this already
            // we can perform the clone here to avoid holding the lock for
            // longer than needed.
            let mut global_state_write_lock_guard = self.global_state.write_arc().await;
            let block_info_some = global_state_write_lock_guard.blocks.get(&block_id);

            block_info_some.map(|block_info| {
                (
                    block_info.vid_trigger.clone(),
                    block_info.block_payload.clone(),
                    block_info.metadata.clone(),
                )
            })
        };

        if let Some((vid_trigger, block_payload, metadata)) = extracted_block_info_option {
            tracing::info!("Trying sending vid trigger info for {block_id}",);

            if let Some(trigger_writer) = vid_trigger.write().await.take() {
                tracing::info!("Sending vid trigger for {block_id}");
                trigger_writer.send(TriggerStatus::Start);
                tracing::info!("Sent vid trigger for {block_id}");
            }
            tracing::info!("Done Trying sending vid trigger info for {block_id}",);

            // sign over the builder commitment, as the proposer can computer it based on provide block_payload
            // and the metadata
            let response_block_hash = block_payload.builder_commitment(&metadata);
            let signature_over_builder_commitment =
                <Types as NodeType>::BuilderSignatureKey::sign_builder_message(
                    &sign_key,
                    response_block_hash.as_ref(),
                )
                .map_err(ClaimBlockError::SigningCommitmentFailed)?;

            let block_data = AvailableBlockData::<Types> {
                block_payload: block_payload.clone(),
                metadata: metadata.clone(),
                signature: signature_over_builder_commitment,
                sender: pub_key.clone(),
            };
            tracing::info!("Sending Claim Block data for {block_id}",);
            Ok(block_data)
        } else {
            tracing::warn!("Claim Block not found");
            Err(ClaimBlockError::BlockDataNotFound)
        }
    }

    async fn claim_block_header_input_implementation(
        &self,
        block_hash: &BuilderCommitment,
        view_number: u64,
        sender: Types::SignatureKey,
        signature: &<<Types as NodeType>::SignatureKey as SignatureKey>::PureAssembledSignatureType,
    ) -> Result<AvailableBlockHeaderInput<Types>, ClaimBlockHeaderInputError<Types>> {
        let id = BlockId {
            hash: block_hash.clone(),
            view: Types::Time::new(view_number),
        };

        tracing::info!("Received request for claiming block header input for block {id}");
        // verify the signature
        if !sender.validate(signature, id.hash.as_ref()) {
            tracing::error!("Signature validation failed in claim block header input");
            return Err(ClaimBlockHeaderInputError::SignatureValidationFailed);
        }
        let (pub_key, sign_key) = self.builder_keys.clone();

        let extracted_block_info_option = {
            // We store this write lock guard separately to make it explicit
            // that this will end up holding a lock for the duration of this
            // closure.
            //
            // Additionally, we clone the properties from the block_info that
            // end up being cloned if found anyway.  Since we know this already
            // we can perform the clone here to avoid holding the lock for
            // longer than needed.
            let mut global_state_write_lock_guard = self.global_state.write_arc().await;
            let block_info_some = global_state_write_lock_guard.blocks.get(&id);

            block_info_some.map(|block_info| {
                (
                    block_info.vid_receiver.clone(),
                    block_info.metadata.clone(),
                    block_info.offered_fee,
                    block_info.truncated,
                )
            })
        };

        if let Some((vid_receiver, metadata, offered_fee, truncated)) = extracted_block_info_option
        {
            tracing::info!("Waiting for vid commitment for block {id}");

            let timeout_after = Instant::now() + self.max_api_waiting_time;
            let check_duration = self.max_api_waiting_time / 10;

            let response_received = loop {
                match async_timeout(check_duration, vid_receiver.write().await.get()).await {
                    Err(_toe) => {
                        if Instant::now() >= timeout_after {
                            tracing::warn!("Couldn't get vid commitment in time for block {id}",);
                            {
                                // we can't keep up with this block size, reduce max block size
                                let mut global_state_write_lock_guard =
                                    self.global_state.write_arc().await;
                                global_state_write_lock_guard.max_block_size = std::cmp::min(
                                    global_state_write_lock_guard.max_block_size
                                        - global_state_write_lock_guard
                                            .max_block_size
                                            .div_ceil(MAX_BLOCK_SIZE_CHANGE_DIVISOR),
                                    MAX_BLOCK_SIZE_FLOOR,
                                );
                            }
                            break Err(ClaimBlockHeaderInputError::CouldNotGetVidInTime);
                        }
                        continue;
                    }
                    Ok(recv_attempt) => {
                        if recv_attempt.is_err() {
                            tracing::error!(
                                "Channel closed while getting vid commitment for block {id}",
                            );
                        }
                        break recv_attempt
                            .map_err(ClaimBlockHeaderInputError::WaitAndKeepGetError);
                    }
                }
            };

            tracing::info!("Got vid commitment for block {id}",);

            // This block was truncated, but we got VID in time with margin left.
            // Maybe we can handle bigger blocks?
            if truncated
                && timeout_after.duration_since(Instant::now())
                    > self.max_api_waiting_time / VID_RESPONSE_TARGET_MARGIN_DIVISOR
            {
                // Increase max block size
                let mut global_state_write_lock_guard = self.global_state.write_arc().await;
                global_state_write_lock_guard.max_block_size = global_state_write_lock_guard
                    .max_block_size
                    + global_state_write_lock_guard
                        .max_block_size
                        .div_ceil(MAX_BLOCK_SIZE_CHANGE_DIVISOR);
            }

            match response_received {
                Ok((vid_commitment, vid_precompute_data)) => {
                    // sign over the vid commitment
                    let signature_over_vid_commitment =
                        <Types as NodeType>::BuilderSignatureKey::sign_builder_message(
                            &sign_key,
                            vid_commitment.as_ref(),
                        )
                        .map_err(ClaimBlockHeaderInputError::FailedToSignVidCommitment)?;

                    let signature_over_fee_info = Types::BuilderSignatureKey::sign_fee(
                        &sign_key,
                        offered_fee,
                        &metadata,
                        &vid_commitment,
                    )
                    .map_err(ClaimBlockHeaderInputError::FailedToSignFeeInfo)?;

                    let response = AvailableBlockHeaderInput::<Types> {
                        vid_commitment,
                        vid_precompute_data,
                        fee_signature: signature_over_fee_info,
                        message_signature: signature_over_vid_commitment,
                        sender: pub_key.clone(),
                    };
                    tracing::info!("Sending Claim Block Header Input response for {id}",);
                    Ok(response)
                }
                Err(err) => {
                    tracing::warn!("Claim Block Header Input not found");
                    Err(err)
                }
            }
        } else {
            tracing::warn!("Claim Block Header Input not found");
            Err(ClaimBlockHeaderInputError::BlockHeaderNotFound)
        }
    }
}

/*
Handling Builder API responses
*/
#[async_trait]
impl<Types: NodeType> BuilderDataSource<Types> for ProxyGlobalState<Types>
where
    for<'a> <<Types::SignatureKey as SignatureKey>::PureAssembledSignatureType as TryFrom<
        &'a TaggedBase64,
    >>::Error: Display,
    for<'a> <Types::SignatureKey as TryFrom<&'a TaggedBase64>>::Error: Display,
{
    async fn available_blocks(
        &self,
        for_parent: &VidCommitment,
        view_number: u64,
        sender: Types::SignatureKey,
        signature: &<Types::SignatureKey as SignatureKey>::PureAssembledSignatureType,
    ) -> Result<Vec<AvailableBlockInfo<Types>>, BuildError> {
        Ok(self
            .available_blocks_implementation(for_parent, view_number, sender, signature)
            .await?)
    }

    async fn claim_block(
        &self,
        block_hash: &BuilderCommitment,
        view_number: u64,
        sender: Types::SignatureKey,
        signature: &<<Types as NodeType>::SignatureKey as SignatureKey>::PureAssembledSignatureType,
    ) -> Result<AvailableBlockData<Types>, BuildError> {
        Ok(self
            .claim_block_implementation(block_hash, view_number, sender, signature)
            .await?)
    }

    async fn claim_block_header_input(
        &self,
        block_hash: &BuilderCommitment,
        view_number: u64,
        sender: Types::SignatureKey,
        signature: &<<Types as NodeType>::SignatureKey as SignatureKey>::PureAssembledSignatureType,
    ) -> Result<AvailableBlockHeaderInput<Types>, BuildError> {
        Ok(self
            .claim_block_header_input_implementation(block_hash, view_number, sender, signature)
            .await?)
    }

    /// Returns the public key of the builder
    async fn builder_address(
        &self,
    ) -> Result<<Types as NodeType>::BuilderSignatureKey, BuildError> {
        Ok(self.builder_keys.0.clone())
    }
}

#[async_trait]
impl<Types: NodeType> AcceptsTxnSubmits<Types> for ProxyGlobalState<Types> {
    async fn submit_txns(
        &self,
        txns: Vec<<Types as NodeType>::Transaction>,
    ) -> Result<Vec<Commitment<<Types as NodeType>::Transaction>>, BuildError> {
        tracing::debug!(
            "Submitting {:?} transactions to the builder states{:?}",
            txns.len(),
            txns.iter().map(|txn| txn.commit()).collect::<Vec<_>>()
        );
        let response = self
            .global_state
            .read_arc()
            .await
            .submit_client_txns(txns)
            .await;

        tracing::debug!(
            "Transaction submitted to the builder states, sending response: {:?}",
            response
        );

        // NOTE: ideally we want to respond with original Vec<Result>
        // instead of Result<Vec> not to loose any information,
        //  but this requires changes to builder API
        response.into_iter().collect()
    }
}
#[async_trait]
impl<Types: NodeType> ReadState for ProxyGlobalState<Types> {
    type State = ProxyGlobalState<Types>;

    async fn read<T>(
        &self,
        op: impl Send + for<'a> FnOnce(&'a Self::State) -> BoxFuture<'a, T> + 'async_trait,
    ) -> T {
        op(self).await
    }
}

/// [HotShotEventsService] is a trait that defines the interface for the
/// hotshot events service. The service is expected to provide a stream of
/// events and a startup info.
#[async_trait]
trait HotShotEventsService<Types: NodeType> {
    type EventsStream: Stream<Item = Result<Event<Types>, EventStreamError>>;
    type EventsError;

    type StartUpInfo;
    type StartUpInfoError;

    /// [check_connection] is a function that will check that the service is
    /// connected, or can be connected to the hotshot events service.
    /// It's use is optional, and it has been included strictly for current
    /// logic compatibility.
    async fn check_connection(&self, timeout: Option<Duration>) -> bool;

    /// [events] is a function that will return a stream of events from the
    /// hotshot events service. The stream itself is expected to contain
    /// items that are a [Result] of [Event] or an [EventsError].
    /// If [check_connection] has not been called before this function, the
    /// connection should be established.
    async fn events(&self) -> Result<Self::EventsStream, Self::EventsError>;

    /// [startup_info] is a function that will return the startup info from
    /// the hotshot events service. The response is expected to be a
    /// [Result] of [StartupInfo] or a [StartupInfoError].
    /// If [check_connection] has not been called before this function, the
    /// connection should be established.
    async fn startup_info(&self) -> Result<Self::StartUpInfo, Self::StartUpInfoError>;
}

struct HotShotEventsServiceTideDiscoClient<Types: NodeType, V: Versions> {
    client: surf_disco::Client<hotshot_events_service::events::Error, V::Base>,
    _pd: PhantomData<Types>,
}

impl<Types: NodeType, V: Versions> HotShotEventsServiceTideDiscoClient<Types, V> {
    fn new(client: surf_disco::Client<hotshot_events_service::events::Error, V::Base>) -> Self {
        HotShotEventsServiceTideDiscoClient {
            client,
            _pd: Default::default(),
        }
    }

    fn from_url(url: Url) -> Self {
        let client = surf_disco::Client::<hotshot_events_service::events::Error, V::Base>::new(url);
        Self::new(client)
    }
}

#[async_trait]
impl<Types: NodeType, V: Versions> HotShotEventsService<Types>
    for HotShotEventsServiceTideDiscoClient<Types, V>
{
    type EventsStream = surf_disco::socket::Connection<
        Event<Types>,
        surf_disco::socket::Unsupported,
        EventStreamError,
        V::Base,
    >;
    type EventsError = hotshot_events_service::events::Error;

    type StartUpInfo = StartupInfo<Types>;
    type StartUpInfoError = hotshot_events_service::events::Error;

    async fn check_connection(&self, timeout: Option<Duration>) -> bool {
        self.client.connect(timeout).await
    }

    async fn events(&self) -> Result<Self::EventsStream, Self::EventsError> {
        self.client
            .socket("hotshot-events/events")
            .subscribe::<Event<Types>>()
            .await
    }

    async fn startup_info(&self) -> Result<Self::StartUpInfo, Self::StartUpInfoError> {
        self.client
            .get::<StartupInfo<Types>>("hotshot-events/startup_info")
            .send()
            .await
    }
}

/// [ConnectToEventsServiceError] is an error enum that represents the class
/// of possible errors that can be returned when calling
/// `connect_to_events_service`.
#[derive(Debug)]
enum ConnectToEventsServiceError {
    /// [Connection] is an error variant that represents a failure to
    /// connect to the hotshot events service.
    Connection,

    /// [Subscription] is an error variant that represents a failure to
    /// subscribe to the events stream.
    Subscription(hotshot_events_service::events::Error),

    /// [StartupInfo] is an error variant that represents a failure to
    /// retrieve the startup info from the hotshot events service.
    StartupInfo(hotshot_events_service::events::Error),
}

impl Display for ConnectToEventsServiceError {
    fn fmt(&self, f: &mut std::fmt::Formatter<'_>) -> std::fmt::Result {
        match self {
            ConnectToEventsServiceError::Connection => {
                write!(f, "failed to connect to the hotshot events service")
            }
            ConnectToEventsServiceError::Subscription(e) => {
                write!(f, "failed to subscribe to the events stream: {:?}", e)
            }
            ConnectToEventsServiceError::StartupInfo(e) => {
                write!(f, "failed to retrieve the startup info: {:?}", e)
            }
        }
    }
}

/// [connect_to_events_service] is a function that will attempt to connect to
/// the hotshot events service, setup a subscription to the events stream,
/// and retrieve the startup info.  If all is successful, it will return the
/// stream, and membership information derived from the startup info.
async fn connect_to_events_service<Types: NodeType, C, S>(
    client: &C,
) -> Result<(C::EventsStream, GeneralStaticCommittee<Types>), ConnectToEventsServiceError>
where
    C: HotShotEventsService<
        Types,
        EventsStream = S,
        EventsError = hotshot_events_service::events::Error,
        StartUpInfo = StartupInfo<Types>,
        StartUpInfoError = hotshot_events_service::events::Error,
    >,
    S: Stream<Item = Result<Event<Types>, EventStreamError>>,
{
    if !(client.check_connection(None).await) {
        return Err(ConnectToEventsServiceError::Connection);
    }

    tracing::info!("Builder client connected to the hotshot events api");

    // client subscribe to hotshot events
    let subscribed_events = client
        .events()
        .await
        .map_err(ConnectToEventsServiceError::Subscription)?;

    // handle the startup event at the start
    let StartupInfo {
        known_node_with_stake,
        non_staked_node_count,
    } = client
        .startup_info()
        .await
        .map_err(ConnectToEventsServiceError::StartupInfo)?;

    let membership: GeneralStaticCommittee<Types> = GeneralStaticCommittee::<Types>::new(
        known_node_with_stake.clone(),
        known_node_with_stake.clone(),
        Topic::Global,
    );

    tracing::info!(
        "Startup info: Known nodes with stake: {:?}, Non-staked node count: {:?}",
        known_node_with_stake,
        non_staked_node_count
    );

    Ok((subscribed_events, membership))
}

/*
Running Non-Permissioned Builder Service
*/
pub async fn run_non_permissioned_standalone_builder_service<Types: NodeType, V: Versions>(
    // sending a DA proposal from the hotshot to the builder states
    da_sender: BroadcastSender<MessageType<Types>>,

    // sending a QC proposal from the hotshot to the builder states
    qc_sender: BroadcastSender<MessageType<Types>>,

    // sending a Decide event from the hotshot to the builder states
    decide_sender: BroadcastSender<MessageType<Types>>,

    // Url to (re)connect to for the events stream
    hotshot_events_api_url: Url,

    // Global state
    global_state: Arc<RwLock<GlobalState<Types>>>,
) -> Result<(), anyhow::Error> {
    // connection to the events stream
    let events_service_client =
        HotShotEventsServiceTideDiscoClient::<Types, V>::from_url(hotshot_events_api_url.clone());

    let connect_to_events_service_result = connect_to_events_service(&events_service_client).await;
    let (mut subscribed_events, mut membership) = match connect_to_events_service_result {
        Ok((subscribed_events, membership)) => (subscribed_events, membership),
        Err(err) => {
            return Err(anyhow!(
                "failed to connect to API at {hotshot_events_api_url}: {err}"
            ));
        }
    };

    let tx_sender = {
        // This closure is likely unnecessary, but we want to play it safe
        // with our RWLocks.
        let global_state_read_lock_guard = global_state.read_arc().await;
        global_state_read_lock_guard.tx_sender.clone()
    };

    loop {
        let event = subscribed_events.next().await;
        //tracing::debug!("Builder Event received from HotShot: {:?}", event);
        match event {
            Some(Ok(event)) => {
                match event.event {
                    EventType::Error { error } => {
                        tracing::error!("Error event in HotShot: {:?}", error);
                    }
                    // tx event
                    EventType::Transactions { transactions } => {
                        let max_block_size = {
                            // This closure is likely unnecessary, but we want
                            // to play it safe with our RWLocks.
                            let global_state_read_lock_guard = global_state.read_arc().await;
                            global_state_read_lock_guard.max_block_size
                        };

                        handle_received_txns(
                            &tx_sender,
                            transactions,
                            TransactionSource::HotShot,
                            max_block_size,
                        )
                        .await;
                    }
                    // decide event
                    EventType::Decide {
                        block_size: _,
                        leaf_chain,
                        qc: _,
                    } => {
                        let latest_decide_view_num = leaf_chain[0].leaf.view_number();
                        handle_decide_event(&decide_sender, latest_decide_view_num).await;
                    }
                    // DA proposal event
                    EventType::DaProposal { proposal, sender } => {
                        // get the leader for current view
                        let leader = membership.leader(proposal.data.view_number);
                        // get the committee mstatked node count
                        let total_nodes = membership.total_nodes();

                        handle_da_event(
                            &da_sender,
                            Arc::new(proposal),
                            sender,
                            leader,
                            NonZeroUsize::new(total_nodes).unwrap_or(NonZeroUsize::MIN),
                        )
                        .await;
                    }
                    // QC proposal event
                    EventType::QuorumProposal { proposal, sender } => {
                        // get the leader for current view
                        let leader = membership.leader(proposal.data.view_number);
                        handle_qc_event(&qc_sender, Arc::new(proposal), sender, leader).await;
                    }
                    _ => {
                        tracing::debug!("Unhandled event from Builder");
                    }
                }
            }
            Some(Err(e)) => {
                tracing::error!("Error in the event stream: {:?}", e);
            }
            None => {
                tracing::error!("Event stream ended");
                let connected = connect_to_events_service(&events_service_client).await;

                (subscribed_events, membership) = match connected {
                    Ok((subscribed_events, membership)) => (subscribed_events, membership),
                    Err(err) => {
                        return Err(anyhow!(
                            "failed to reconnect to API at {hotshot_events_api_url}: {err}"
                        ));
                    }
                };
            }
        }
    }
}

/*
Running Permissioned Builder Service
*/
pub async fn run_permissioned_standalone_builder_service<
    Types: NodeType,
    I: NodeImplementation<Types>,
    V: Versions,
>(
    // sending a DA proposal from the hotshot to the builder states
    da_sender: BroadcastSender<MessageType<Types>>,

    // sending a QC proposal from the hotshot to the builder states
    qc_sender: BroadcastSender<MessageType<Types>>,

    // sending a Decide event from the hotshot to the builder states
    decide_sender: BroadcastSender<MessageType<Types>>,

    // hotshot context handle
    hotshot_handle: Arc<SystemContextHandle<Types, I, V>>,

    // Global state
    global_state: Arc<RwLock<GlobalState<Types>>>,
) {
    let mut event_stream = hotshot_handle.event_stream();
    let tx_sender = {
        // This closure is likely unnecessary, but we want to play it safe
        // with our RWLocks.
        let global_state_read_lock_guard = global_state.read_arc().await;
        global_state_read_lock_guard.tx_sender.clone()
    };

    loop {
        tracing::debug!("Waiting for events from HotShot");
        match event_stream.next().await {
            None => {
                tracing::error!("Didn't receive any event from the HotShot event stream");
            }
            Some(event) => {
                match event.event {
                    // error event
                    EventType::Error { error } => {
                        tracing::error!("Error event in HotShot: {:?}", error);
                    }
                    // tx event
                    EventType::Transactions { transactions } => {
                        let max_block_size = {
                            // This closure is likely unnecessary, but we want
                            // to play it safe with our RWLocks.
                            let global_state_read_lock_guard = global_state.read_arc().await;
                            global_state_read_lock_guard.max_block_size
                        };

                        handle_received_txns(
                            &tx_sender,
                            transactions,
                            TransactionSource::HotShot,
                            max_block_size,
                        )
                        .await;
                    }
                    // decide event
                    EventType::Decide { leaf_chain, .. } => {
                        let latest_decide_view_number = leaf_chain[0].leaf.view_number();

                        handle_decide_event(&decide_sender, latest_decide_view_number).await;
                    }
                    // DA proposal event
                    EventType::DaProposal { proposal, sender } => {
                        // get the leader for current view
                        let leader = hotshot_handle.leader(proposal.data.view_number).await;
                        // get the committee staked node count
                        let total_nodes = hotshot_handle.total_nodes();

                        handle_da_event(
                            &da_sender,
                            Arc::new(proposal),
                            sender,
                            leader,
                            total_nodes,
                        )
                        .await;
                    }
                    // QC proposal event
                    EventType::QuorumProposal { proposal, sender } => {
                        // get the leader for current view
                        let leader = hotshot_handle.leader(proposal.data.view_number).await;
                        handle_qc_event(&qc_sender, Arc::new(proposal), sender, leader).await;
                    }
                    _ => {
                        tracing::error!("Unhandled event from Builder: {:?}", event.event);
                    }
                }
            }
        }
    }
}

/// [HandleDaEventError] represents the internal class of errors that can
/// occur when attempting to process an incoming da proposal event.  More
/// specifically these are the class of error that can be returned from
/// [handle_da_event_implementation].
#[derive(Debug)]
enum HandleDaEventError<Types: NodeType> {
    SenderIsNotLeader,
    SignatureValidationFailed,
    BroadcastFailed(async_broadcast::SendError<MessageType<Types>>),
}

/// [handle_da_event] is a utility function that will attempt to broadcast the
/// given `da_proposal` to the given `da_channel_sender` if the given details
/// pass validation checks, and the [BroadcastSender] `da_channel_sender` is
/// still open.
async fn handle_da_event<Types: NodeType>(
    da_channel_sender: &BroadcastSender<MessageType<Types>>,
    da_proposal: Arc<Proposal<Types, DaProposal<Types>>>,
    sender: <Types as NodeType>::SignatureKey,
    leader: <Types as NodeType>::SignatureKey,
    total_nodes: NonZeroUsize,
) {
    // We're explicitly not inspecting this error, as this function is not
    // expected to return an error or any indication of an error.
    let _ =
        handle_da_event_implementation(da_channel_sender, da_proposal, sender, leader, total_nodes)
            .await;
}

/// [handle_da_event_implementation] is a utility function that will attempt
/// to broadcast the given da_proposal to the given [da_channel_sender] if the
/// given details pass all relevant checks.
///
/// There are only three conditions under which this will fail to send the
/// message via the given `da_channel_sender`, and they are all represented
/// via [HandleDaEventError]. They are as follows:
/// - [HandleDaEventError::SenderIsNotLeader]: The sender is not the leader
/// - [HandleDaEventError::SignatureValidationFailed]: The signature validation
///    failed
/// - [HandleDaEventError::BroadcastFailed]: The broadcast failed as no receiver
///    is in place to receive the message
///
/// This function is the implementation for [handle_da_event].
async fn handle_da_event_implementation<Types: NodeType>(
    da_channel_sender: &BroadcastSender<MessageType<Types>>,
    da_proposal: Arc<Proposal<Types, DaProposal<Types>>>,
    sender: <Types as NodeType>::SignatureKey,
    leader: <Types as NodeType>::SignatureKey,
    total_nodes: NonZeroUsize,
) -> Result<(), HandleDaEventError<Types>> {
    tracing::debug!(
        "DaProposal: Leader: {:?} for the view: {:?}",
        leader,
        da_proposal.data.view_number
    );

    // get the encoded transactions hash
    let encoded_txns_hash = Sha256::digest(&da_proposal.data.encoded_transactions);
    // check if the sender is the leader and the signature is valid; if yes, broadcast the DA proposal

    // We check the failure condition first to prevent unnecessary conditional
    // blocks
    if leader != sender {
        tracing::error!("Sender is not Leader on DaProposal for view {:?}: Leader for the current view: {:?} and sender: {:?}", da_proposal.data.view_number, leader, sender);
        return Err(HandleDaEventError::SenderIsNotLeader);
    }

    if !sender.validate(&da_proposal.signature, &encoded_txns_hash) {
        tracing::error!("Validation Failure on DaProposal for view {:?}: Leader for the current view: {:?} and sender: {:?}", da_proposal.data.view_number, leader, sender);
        return Err(HandleDaEventError::SignatureValidationFailed);
    }

    let da_msg = DaProposalMessage::<Types> {
        proposal: da_proposal,
        sender: leader,
        total_nodes: total_nodes.into(),
    };

    let view_number = da_msg.proposal.data.view_number;
    tracing::debug!(
        "Sending DA proposal to the builder states for view {:?}",
        view_number
    );

    if let Err(e) = da_channel_sender
        .broadcast(MessageType::DaProposalMessage(da_msg))
        .await
    {
        tracing::warn!(
            "Error {e}, failed to send DA proposal to builder states for view {:?}",
            view_number
        );

        return Err(HandleDaEventError::BroadcastFailed(e));
    }

    Ok(())
}

/// [HandleQcEventError] represents the internal class of errors that can
/// occur when attempting to process an incoming qc proposal event.  More
/// specifically these are the class of error that can be returned from
/// [handle_qc_event_implementation].
#[derive(Debug)]
enum HandleQcEventError<Types: NodeType> {
    SenderIsNotLeader,
    SignatureValidationFailed,
    BroadcastFailed(async_broadcast::SendError<MessageType<Types>>),
}

/// [handle_qc_event] is a utility function that will attempt to broadcast the
/// given `qc_proposal` to the given `qc_channel_sender` if the given details
/// pass validation checks, and the [BroadcastSender] `qc_channel_sender` is
/// still open.
async fn handle_qc_event<Types: NodeType>(
    qc_channel_sender: &BroadcastSender<MessageType<Types>>,
    qc_proposal: Arc<Proposal<Types, QuorumProposal<Types>>>,
    sender: <Types as NodeType>::SignatureKey,
    leader: <Types as NodeType>::SignatureKey,
) {
    // We're explicitly not inspecting this error, as this function is not
    // expected to return an error or any indication of an error.
    let _ = handle_qc_event_implementation(qc_channel_sender, qc_proposal, sender, leader).await;
}

/// [handle_qc_event_implementation] is a utility function that will attempt
/// to broadcast the given qc_proposal to the given [qc_channel_sender] if the
/// given details pass all relevant checks.
///
/// There are only three conditions under which this will fail to send the
/// message via the given `qc_channel_sender`, and they are all represented
/// via [HandleQcEventError]. They are as follows:
/// - [HandleQcEventError::SenderIsNotLeader]: The sender is not the leader
/// - [HandleQcEventError::SignatureValidationFailed]: The signature validation
///   failed
/// - [HandleQcEventError::BroadcastFailed]: The broadcast failed as no receiver
///   is in place to receive the message
///
/// This function is the implementation for [handle_qc_event].
async fn handle_qc_event_implementation<Types: NodeType>(
    qc_channel_sender: &BroadcastSender<MessageType<Types>>,
    qc_proposal: Arc<Proposal<Types, QuorumProposal<Types>>>,
    sender: <Types as NodeType>::SignatureKey,
    leader: <Types as NodeType>::SignatureKey,
) -> Result<(), HandleQcEventError<Types>> {
    tracing::debug!(
        "QCProposal: Leader: {:?} for the view: {:?}",
        leader,
        qc_proposal.data.view_number
    );

    let leaf = Leaf::from_quorum_proposal(&qc_proposal.data);

    // check if the sender is the leader and the signature is valid; if yes, broadcast the QC proposal
    if sender != leader {
        tracing::error!("Sender is not Leader on QCProposal for view {:?}: Leader for the current view: {:?} and sender: {:?}", qc_proposal.data.view_number, leader, sender);
        return Err(HandleQcEventError::SenderIsNotLeader);
    }

    if !sender.validate(&qc_proposal.signature, leaf.legacy_commit().as_ref()) {
        tracing::error!("Validation Failure on QCProposal for view {:?}: Leader for the current view: {:?} and sender: {:?}", qc_proposal.data.view_number, leader, sender);
        return Err(HandleQcEventError::SignatureValidationFailed);
    }

    let qc_msg = QCMessage::<Types> {
        proposal: qc_proposal,
        sender: leader,
    };
    let view_number = qc_msg.proposal.data.view_number;
    tracing::debug!(
        "Sending QC proposal to the builder states for view {:?}",
        view_number
    );

    if let Err(e) = qc_channel_sender
        .broadcast(MessageType::QCMessage(qc_msg))
        .await
    {
        tracing::warn!(
            "Error {e}, failed to send QC proposal to builder states for view {:?}",
            view_number
        );
        return Err(HandleQcEventError::BroadcastFailed(e));
    }

    Ok(())
}

async fn handle_decide_event<Types: NodeType>(
    decide_channel_sender: &BroadcastSender<MessageType<Types>>,
    latest_decide_view_number: Types::Time,
) {
    let decide_msg: DecideMessage<Types> = DecideMessage::<Types> {
        latest_decide_view_number,
    };
    tracing::debug!(
        "Sending Decide event to builder states for view {:?}",
        latest_decide_view_number
    );
    if let Err(e) = decide_channel_sender
        .broadcast(MessageType::DecideMessage(decide_msg))
        .await
    {
        tracing::warn!(
            "Error {e}, failed to send Decide event to builder states for view {:?}",
            latest_decide_view_number
        );
    }
}

#[derive(Debug)]
enum HandleReceivedTxnsError<Types: NodeType> {
    TransactionTooBig {
        estimated_length: u64,
        max_txn_len: u64,
    },

    TooManyTransactions,

    Internal(TrySendError<Arc<ReceivedTransaction<Types>>>),
}

impl<Types: NodeType> From<HandleReceivedTxnsError<Types>> for BuildError {
    fn from(error: HandleReceivedTxnsError<Types>) -> Self {
        match error {
            HandleReceivedTxnsError::TransactionTooBig {
                estimated_length,
                max_txn_len,
            } => BuildError::Error {
                message: format!("Transaction too big (estimated length {estimated_length}, currently accepting <= {max_txn_len})"),
            },
            HandleReceivedTxnsError::TooManyTransactions => BuildError::Error {
                message: "Too many transactions".to_owned(),
            },
            HandleReceivedTxnsError::Internal(err) => BuildError::Error {
                message: format!("Internal error when submitting transaction: {}", err),
            },
        }
    }
}

impl<Types: NodeType> From<TrySendError<Arc<ReceivedTransaction<Types>>>>
    for HandleReceivedTxnsError<Types>
{
    fn from(err: TrySendError<Arc<ReceivedTransaction<Types>>>) -> Self {
        match err {
            TrySendError::Full(_) => HandleReceivedTxnsError::TooManyTransactions,
            err => HandleReceivedTxnsError::Internal(err),
        }
    }
}

/// [handle_received_txns] is a utility function that will take the given list
/// of transactions, [txns], wraps them in a [ReceivedTransaction] struct
/// and attempt to broadcast them to the given transaction [BroadcastSender]
/// [tx_sender]. The broadcast itself it a non-blocking operation, and any
/// failures of the broadcast are collected into the returned vector
/// of [Result]s.
///
/// There is also a [max_txn_len] parameter that is used to check to ensure
/// that transactions that exceed this threshold will also not be broadcasted.
pub(crate) async fn handle_received_txns<Types: NodeType>(
    tx_sender: &BroadcastSender<Arc<ReceivedTransaction<Types>>>,
    txns: Vec<Types::Transaction>,
    source: TransactionSource,
    max_txn_len: u64,
) -> Vec<Result<Commitment<<Types as NodeType>::Transaction>, BuildError>> {
    HandleReceivedTxns::new(tx_sender.clone(), txns, source, max_txn_len)
        .map(|res| res.map_err(Into::into))
        .collect()
}

/// HandleReceivedTxns is a struct that is used to handle the processing of
/// the function [handle_received_txns].  In order to avoid the need to
/// double allocate a [Vec] from processing these entries, this struct exists
/// to be processed as an [Iterator] instead.
struct HandleReceivedTxns<Types: NodeType> {
    tx_sender: BroadcastSender<Arc<ReceivedTransaction<Types>>>,
    txns: Vec<Types::Transaction>,
    source: TransactionSource,
    max_txn_len: u64,
    offset: usize,
    txns_length: usize,
    time_in: Instant,
}

impl<Types: NodeType> HandleReceivedTxns<Types> {
    fn new(
        tx_sender: BroadcastSender<Arc<ReceivedTransaction<Types>>>,
        txns: Vec<Types::Transaction>,
        source: TransactionSource,
        max_txn_len: u64,
    ) -> Self {
        let txns_length = txns.len();

        Self {
            tx_sender,
            txns,
            source,
            max_txn_len,
            offset: 0,
            txns_length,
            time_in: Instant::now(),
        }
    }
}

impl<Types: NodeType> Iterator for HandleReceivedTxns<Types> {
    type Item =
        Result<Commitment<<Types as NodeType>::Transaction>, HandleReceivedTxnsError<Types>>;

    fn next(&mut self) -> Option<Self::Item> {
        if self.txns.is_empty() {
            return None;
        }

        if self.offset >= self.txns_length {
            return None;
        }

        let offset = self.offset;
        // increment the offset so we can ensure we're making progress;
        self.offset += 1;

        let tx = self.txns[offset].clone();
        let commit = tx.commit();
        // This is a rough estimate, but we don't have any other way to get real
        // encoded transaction length. Luckily, this being roughly proportional
        // to encoded length is enough, because we only use this value to estimate
        // our limitations on computing the VID in time.
        let len = bincode::serialized_size(&tx).unwrap_or_default();
        let max_txn_len = self.max_txn_len;
        if len > max_txn_len {
            tracing::warn!(%commit, %len, %max_txn_len, "Transaction too big");
            return Some(Err(HandleReceivedTxnsError::TransactionTooBig {
                estimated_length: len,
                max_txn_len: self.max_txn_len,
            }));
        }

        let res = self
            .tx_sender
            .try_broadcast(Arc::new(ReceivedTransaction {
                tx,
                source: self.source.clone(),
                commit,
                time_in: self.time_in,
                len,
            }))
            .inspect(|val| {
                if let Some(evicted_txn) = val {
                    tracing::warn!(
                        "Overflow mode enabled, transaction {} evicted",
                        evicted_txn.commit
                    );
                }
            })
            .map(|_| commit)
            .inspect_err(|err| {
                tracing::warn!("Failed to broadcast txn with commit {:?}: {}", commit, err);
            })
            .map_err(HandleReceivedTxnsError::from);

        Some(res)
    }

    fn size_hint(&self) -> (usize, Option<usize>) {
        (
            self.txns_length - self.offset,
            Some(self.txns.capacity() - self.offset),
        )
    }
}

#[cfg(test)]
mod test {
    use std::{num::NonZeroUsize, sync::Arc, time::Duration};

    use async_compatibility_layer::channel::unbounded;
    use async_lock::RwLock;
<<<<<<< HEAD
=======
    use committable::{Commitment, Committable};
>>>>>>> 7a2d56bb
    use futures::{
        channel::mpsc::{channel, Receiver},
        StreamExt,
    };
    use hotshot::{
        traits::BlockPayload,
        types::{BLSPubKey, Event, SignatureKey},
    };
    use hotshot_builder_api::v0_2::block_info::AvailableBlockInfo;
    use hotshot_events_service::events_source::StartupInfo;
    use hotshot_example_types::{
        block_types::{TestBlockPayload, TestMetadata, TestTransaction},
        node_types::{TestTypes, TestVersions},
        state_types::{TestInstanceState, TestValidatedState},
    };
    use hotshot_types::{
        data::{DaProposal, Leaf, QuorumProposal, ViewNumber},
        message::Proposal,
        simple_certificate::QuorumCertificate,
        traits::{
            block_contents::{precompute_vid_commitment, vid_commitment},
            node_implementation::ConsensusTime,
            signature_key::BuilderSignatureKey,
        },
        utils::BuilderCommitment,
    };
    use sha2::{Digest, Sha256};
    use tide_disco::StatusCode;

    use crate::{
        builder_state::{
            BuildBlockInfo, MessageType, RequestMessage, ResponseMessage, TransactionSource,
            TriggerStatus,
        },
        service::{
            connect_to_events_service, ConnectToEventsServiceError, HandleReceivedTxnsError,
            INITIAL_MAX_BLOCK_SIZE,
        },
<<<<<<< HEAD
        BlockId, BuilderStateId, LegacyCommit,
=======
        BlockId, BuilderStateId, ParentBlockReferences,
>>>>>>> 7a2d56bb
    };

    use super::{
        handle_da_event_implementation, handle_qc_event_implementation, AvailableBlocksError,
        BlockInfo, ClaimBlockError, ClaimBlockHeaderInputError, GlobalState, HandleDaEventError,
        HandleQcEventError, HandleReceivedTxns, HotShotEventsService, ProxyGlobalState,
    };

    // GlobalState Tests

    // GlobalState::new Tests

    /// This test checks a [GlobalState] created from [GlobalState::new] has
    /// the appropriate values stored within it.
    #[async_std::test]
    async fn test_global_state_new() {
        let (bootstrap_sender, _) = async_broadcast::broadcast(10);
        let (tx_sender, _) = async_broadcast::broadcast(10);
        let parent_commit = vid_commitment(&[], 8);
        let state = GlobalState::<TestTypes>::new(
            bootstrap_sender,
            tx_sender,
            parent_commit,
            ViewNumber::new(1),
            ViewNumber::new(2),
            10,
        );

        assert_eq!(state.blocks.len(), 0, "The blocks LRU should be empty");

        let builder_state_id = BuilderStateId {
            parent_commitment: parent_commit,
            view: ViewNumber::new(1),
        };

        // There should be a single entry within the spawned_builder_states,
        // and it should be the one that was just created.
        assert_eq!(
            state.spawned_builder_states.len(),
            1,
            "There should be a single entry in the spawned builder states hashmap"
        );

        assert!(state.spawned_builder_states.contains_key(&builder_state_id), "The spawned builder states should contain an entry with the bootstrapped parameters passed into new");

        assert!(!state.spawned_builder_states.contains_key(&BuilderStateId { parent_commitment: parent_commit, view: ViewNumber::new(0) }), "The spawned builder states should not contain any other entry, as such it should not contain any entry with a higher view number, but the same parent commit");

        // We can't compare the Senders directly

        assert_eq!(
            state.last_garbage_collected_view_num,
            ViewNumber::new(2),
            "The last garbage collected view number should be the one passed into new"
        );

        assert_eq!(
            state.builder_state_to_last_built_block.len(),
            0,
            "The builder state to last built block should be empty"
        );

        assert_eq!(
            state.highest_view_num_builder_id, builder_state_id,
            "The highest view number builder id should be the bootstrapped build state id"
        );

        assert_eq!(
            state.max_block_size, INITIAL_MAX_BLOCK_SIZE,
            "The max block size should be the expected default value"
        );
    }

    // GlobalState::register_builder_state Tests

    /// This test checks that the [GlobalState::register_builder_state] function
    /// will correctly register a new builder state, and that the highest view
    /// number builder id will be updated to the new builder state id.
    /// Additionally, it will check that the spawned builder states hashmap
    /// will contain the new builder state id.
    #[async_std::test]
    async fn test_global_state_register_builder_state_different_states() {
        let (bootstrap_sender, _) = async_broadcast::broadcast(10);
        let (tx_sender, _) = async_broadcast::broadcast(10);
        let parent_commit = vid_commitment(&[], 8);
        let mut state = GlobalState::<TestTypes>::new(
            bootstrap_sender,
            tx_sender,
            parent_commit,
            ViewNumber::new(0),
            ViewNumber::new(0),
            10,
        );

        {
            let (req_sender, _) = async_broadcast::broadcast(10);
            let builder_state_id = BuilderStateId {
                parent_commitment: parent_commit,
                view: ViewNumber::new(5),
            };

            state.register_builder_state(
                builder_state_id.clone(),
                ParentBlockReferences {
                    view_number: ViewNumber::new(5),
                    vid_commitment: parent_commit,
                    leaf_commit: Commitment::from_raw([0; 32]),
                    builder_commitment: BuilderCommitment::from_bytes([]),
                },
                req_sender.clone(),
            );

            assert_eq!(
                state.spawned_builder_states.len(),
                2,
                "The spawned_builder_states should now have 2 elements in it"
            );
            assert_eq!(
                state.highest_view_num_builder_id, builder_state_id,
                "The highest view number builder id should now be the one that was just registered"
            );
            assert!(
                state.spawned_builder_states.contains_key(&builder_state_id),
                "The spawned builder states should contain the new builder state id"
            );
        };

        {
            let (req_sender, _) = async_broadcast::broadcast(10);
            let builder_state_id = BuilderStateId {
                parent_commitment: parent_commit,
                view: ViewNumber::new(6),
            };

            state.register_builder_state(
                builder_state_id.clone(),
                ParentBlockReferences {
                    view_number: ViewNumber::new(6),
                    vid_commitment: parent_commit,
                    leaf_commit: Commitment::from_raw([0; 32]),
                    builder_commitment: BuilderCommitment::from_bytes([]),
                },
                req_sender.clone(),
            );

            assert_eq!(
                state.spawned_builder_states.len(),
                3,
                "The spawned_builder_states should now have 3 elements in it"
            );
            assert_eq!(
                state.highest_view_num_builder_id, builder_state_id,
                "The highest view number builder id should now be the one that was just registered"
            );
            assert!(
                state.spawned_builder_states.contains_key(&builder_state_id),
                "The spawned builder states should contain the new builder state id"
            );
        };
    }

    /// This test checks that the register_builder_state method will overwrite
    /// the previous sender in the `spawned_builder_states` hashmap if the same
    /// `BuilderStateId` is used to register a new sender.
    ///
    /// It also demonstrates that doing this will drop the previous sender,
    /// effectively closing it if it is the only reference to it.
    #[async_std::test]
    async fn test_global_state_register_builder_state_same_builder_state_id() {
        let (bootstrap_sender, _) = async_broadcast::broadcast(10);
        let (tx_sender, _) = async_broadcast::broadcast(10);
        let parent_commit = vid_commitment(&[], 8);
        let mut state = GlobalState::<TestTypes>::new(
            bootstrap_sender,
            tx_sender,
            parent_commit,
            ViewNumber::new(0),
            ViewNumber::new(0),
            10,
        );

        let mut req_receiver_1 = {
            let (req_sender, req_receiver) = async_broadcast::broadcast(10);
            let builder_state_id = BuilderStateId {
                parent_commitment: parent_commit,
                view: ViewNumber::new(5),
            };

            state.register_builder_state(
                builder_state_id.clone(),
                ParentBlockReferences {
                    view_number: ViewNumber::new(5),
                    vid_commitment: parent_commit,
                    leaf_commit: Commitment::from_raw([0; 32]),
                    builder_commitment: BuilderCommitment::from_bytes([]),
                },
                req_sender.clone(),
            );

            assert_eq!(
                state.spawned_builder_states.len(),
                2,
                "The spawned_builder_states should now have 2 elements in it"
            );
            assert_eq!(
                state.highest_view_num_builder_id, builder_state_id,
                "The highest view number builder id should now be the one that was just registered"
            );

            req_receiver
        };

        let mut req_receiver_2 = {
            let (req_sender, req_receiver) = async_broadcast::broadcast(10);
            let builder_state_id = BuilderStateId {
                parent_commitment: parent_commit,
                view: ViewNumber::new(5),
            };

            // This is the same BuilderStateId as the previous one, so it should
            // replace the previous one.  Which means that the previous one
            // may no longer be published to.
            state.register_builder_state(
                builder_state_id.clone(),
                ParentBlockReferences {
                    view_number: ViewNumber::new(5),
                    vid_commitment: parent_commit,
                    leaf_commit: Commitment::from_raw([0; 32]),
                    builder_commitment: BuilderCommitment::from_bytes([]),
                },
                req_sender.clone(),
            );

            assert_eq!(
                state.spawned_builder_states.len(),
                2,
                "The spawned_builder_states should still have 2 elements in it"
            );
            assert_eq!(state.highest_view_num_builder_id, builder_state_id, "The highest view number builder id should still be the one that was just registered");

            req_receiver
        };

        {
            let builder_state_id = BuilderStateId {
                parent_commitment: parent_commit,
                view: ViewNumber::new(5),
            };

            let req_id_and_sender = state.spawned_builder_states.get(&builder_state_id).unwrap();
            let (response_sender, _) = unbounded();

            assert!(
                req_id_and_sender
                    .1
                    .broadcast(MessageType::RequestMessage(RequestMessage {
                        state_id: builder_state_id,
                        response_channel: response_sender,
                    }))
                    .await
                    .is_ok(),
                "This should be able to send a Message through the sender"
            );
        }

        // The first receiver should have been replaced, so we won't get any
        // results from it.

        assert!(
            req_receiver_1.recv().await.is_err(),
            "This first receiver should be closed"
        );
        assert!(
            req_receiver_2.recv().await.is_ok(),
            "The second receiver should receive a message"
        );
    }

    /// This test checks that the register_builder_state method will only
    /// update the highest_view_num_builder_id if the new [BuilderStateId] has
    /// a higher view number than the current highest_view_num_builder_id.
    #[async_std::test]
    async fn test_global_state_register_builder_state_decrementing_builder_state_ids() {
        let (bootstrap_sender, _) = async_broadcast::broadcast(10);
        let (tx_sender, _) = async_broadcast::broadcast(10);
        let parent_commit = vid_commitment(&[], 8);
        let mut state = GlobalState::<TestTypes>::new(
            bootstrap_sender,
            tx_sender,
            parent_commit,
            ViewNumber::new(0),
            ViewNumber::new(0),
            10,
        );

        {
            let (req_sender, _) = async_broadcast::broadcast(10);
            let builder_state_id = BuilderStateId {
                parent_commitment: parent_commit,
                view: ViewNumber::new(6),
            };

            state.register_builder_state(
                builder_state_id.clone(),
                ParentBlockReferences {
                    view_number: ViewNumber::new(6),
                    vid_commitment: parent_commit,
                    leaf_commit: Commitment::from_raw([0; 32]),
                    builder_commitment: BuilderCommitment::from_bytes([]),
                },
                req_sender.clone(),
            );

            assert_eq!(
                state.spawned_builder_states.len(),
                2,
                "The spawned_builder_states should now have 2 elements in it"
            );
            assert_eq!(
                state.highest_view_num_builder_id, builder_state_id,
                "The highest view number builder id should now be the one that was just registered"
            );
            assert!(
                state.spawned_builder_states.contains_key(&builder_state_id),
                "The spawned builder states should contain the new builder state id"
            );
        };

        {
            let (req_sender, _) = async_broadcast::broadcast(10);
            let builder_state_id = BuilderStateId {
                parent_commitment: parent_commit,
                view: ViewNumber::new(5),
            };

            state.register_builder_state(
                builder_state_id.clone(),
                ParentBlockReferences {
                    view_number: ViewNumber::new(5),
                    vid_commitment: parent_commit,
                    leaf_commit: Commitment::from_raw([0; 32]),
                    builder_commitment: BuilderCommitment::from_bytes([]),
                },
                req_sender.clone(),
            );

            assert_eq!(
                state.spawned_builder_states.len(),
                3,
                "The spawned_builder_states should now have 3 elements in it"
            );
            assert_eq!(
                state.highest_view_num_builder_id,
                BuilderStateId {
                    parent_commitment: parent_commit,
                    view: ViewNumber::new(6)
                },
                "The highest view number builder id should now be the one that was just registered"
            );
            assert!(
                state.spawned_builder_states.contains_key(&builder_state_id),
                "The spawned builder states should contain the new builder state id"
            );
        };
    }

    // GlobalState::update_global_state Tests

    /// This test checks that the update_global_state method will correctly
    /// update the LRU blocks cache and the builder_state_to_last_built_block
    /// hashmap with values derived from the parameters passed into the method.
    ///
    /// The assumption behind this test is that the values being stored were
    /// not being stored previously.
    #[async_std::test]
    async fn test_global_state_update_global_state_success() {
        let (bootstrap_sender, _) = async_broadcast::broadcast(10);
        let (tx_sender, _) = async_broadcast::broadcast(10);
        let parent_commit = vid_commitment(&[], 8);
        let mut state = GlobalState::<TestTypes>::new(
            bootstrap_sender,
            tx_sender,
            parent_commit,
            ViewNumber::new(0),
            ViewNumber::new(0),
            10,
        );

        let new_parent_commit = vid_commitment(&[], 9);
        let new_view_num = ViewNumber::new(1);
        let builder_state_id = BuilderStateId {
            parent_commitment: new_parent_commit,
            view: new_view_num,
        };

        let builder_hash_1 = BuilderCommitment::from_bytes([1, 2, 3, 4]);
        let block_id = BlockId {
            hash: builder_hash_1,
            view: new_view_num,
        };

        let (vid_trigger_sender, vid_trigger_receiver) =
            async_compatibility_layer::channel::oneshot();
        let (vid_sender, vid_receiver) = unbounded();
        let (block_payload, metadata) =
            <TestBlockPayload as BlockPayload<TestTypes>>::from_transactions(
                vec![TestTransaction::new(vec![1, 2, 3, 4, 5, 6, 7, 8, 9, 10])],
                &TestValidatedState::default(),
                &TestInstanceState::default(),
            )
            .await
            .unwrap();
        let offered_fee = 64u64;
        let block_size = 64u64;
        let truncated = false;

        let build_block_info = BuildBlockInfo {
            id: block_id.clone(),
            block_size,
            offered_fee,
            block_payload: block_payload.clone(),
            metadata,
            vid_trigger: vid_trigger_sender,
            vid_receiver,
            truncated,
        };

        let builder_hash_2 = BuilderCommitment::from_bytes([2, 3, 4, 5]);
        let response_msg = ResponseMessage {
            builder_hash: builder_hash_2.clone(),
            block_size: 32,
            offered_fee: 128,
        };

        // Now that every object is prepared and setup for storage, we can
        // test the `update_global_state` method.

        // `update_global_state` has not return value from its method, so can
        // only inspect its "success" based on the mutation of the state object.
        state.update_global_state(builder_state_id.clone(), build_block_info, response_msg);

        // two things should be adjusted by `update_global_state`:
        // - state.blocks
        // - state.builder_state_to_last_built_block

        // start with blocks

        assert_eq!(
            state.blocks.len(),
            1,
            "The blocks LRU should have a single entry"
        );

        let retrieved_block_info = state.blocks.get(&block_id);
        assert!(
            retrieved_block_info.is_some(),
            "Retrieval of the block id should result is a valid block info data"
        );

        let retrieved_block_info = retrieved_block_info.unwrap();

        assert_eq!(
            retrieved_block_info.block_payload, block_payload,
            "The block payloads should match"
        );
        assert_eq!(
            retrieved_block_info.metadata, metadata,
            "The metadata should match"
        );
        assert_eq!(
            retrieved_block_info.offered_fee, offered_fee,
            "The offered fee should match"
        );
        assert_eq!(
            retrieved_block_info.truncated, truncated,
            "The truncated flag should match"
        );

        {
            // This ensures that the vid_trigger that is stored is still the
            // same, or links to the vid_trigger_receiver that we submitted.
            let mut vid_trigger_write_lock_guard =
                retrieved_block_info.vid_trigger.write_arc().await;
            if let Some(vid_trigger_sender) = vid_trigger_write_lock_guard.take() {
                vid_trigger_sender.send(TriggerStatus::Start);
            }

            match vid_trigger_receiver.recv().await {
                Ok(TriggerStatus::Start) => {
                    // This is expected
                }
                _ => {
                    panic!("did not receive TriggerStatus::Start from vid_trigger_receiver as expected");
                }
            }
        }

        {
            // This ensures that the vid_sender that is stored is still the
            // same, or links to the vid_receiver that we submitted.
            let (vid_commitment, vid_precompute) = precompute_vid_commitment(&[1, 2, 3, 4, 5], 4);
            assert_eq!(
                vid_sender
                    .send((vid_commitment, vid_precompute.clone()))
                    .await,
                Ok(()),
                "The vid_sender should be able to send the vid commitment and precompute"
            );

            let mut vid_receiver_write_lock_guard =
                retrieved_block_info.vid_receiver.write_arc().await;

            // Get and Keep object

            match vid_receiver_write_lock_guard.get().await {
                Ok((received_vid_commitment, received_vid_precompute)) => {
                    assert_eq!(
                        received_vid_commitment, vid_commitment,
                        "The received vid commitment should match the expected vid commitment"
                    );
                    assert_eq!(
                        received_vid_precompute, vid_precompute,
                        "The received vid precompute should match the expected vid precompute"
                    );
                }
                _ => {
                    panic!("did not receive the expected vid commitment and precompute from vid_receiver_write_lock_guard");
                }
            }
        }

        // finish with builder_state_to_last_built_block

        assert_eq!(
            state.builder_state_to_last_built_block.len(),
            1,
            "The builder state to last built block should have a single entry"
        );

        let last_built_block = state
            .builder_state_to_last_built_block
            .get(&builder_state_id);

        assert!(
            last_built_block.is_some(),
            "The last built block should be retrievable"
        );

        let last_built_block = last_built_block.unwrap();

        assert_eq!(
            last_built_block.builder_hash, builder_hash_2,
            "The last built block id should match the block id"
        );

        assert_eq!(
            last_built_block.block_size, 32,
            "The last built block size should match the response message"
        );

        assert_eq!(
            last_built_block.offered_fee, 128,
            "The last built block offered fee should match the response message"
        );
    }

    /// This test demonstrates the replacement behavior of the the
    /// `update_global_state` method.
    ///
    /// When given a `BuilderStateId` that already exists in the `blocks` LRU,
    /// and the `builder_state_to_last_built_block` hashmap, the method will
    /// replace the values in the `builder_state_to_last_built_block` hashmap,
    /// and it will also replace the entry in the `block`s LRU.
    #[async_std::test]
    async fn test_global_state_update_global_state_replacement() {
        let (bootstrap_sender, _) = async_broadcast::broadcast(10);
        let (tx_sender, _) = async_broadcast::broadcast(10);
        let parent_commit = vid_commitment(&[], 8);
        let mut state = GlobalState::<TestTypes>::new(
            bootstrap_sender,
            tx_sender,
            parent_commit,
            ViewNumber::new(0),
            ViewNumber::new(0),
            10,
        );

        let new_parent_commit = vid_commitment(&[], 9);
        let new_view_num = ViewNumber::new(1);
        let builder_state_id = BuilderStateId {
            parent_commitment: new_parent_commit,
            view: new_view_num,
        };

        let builder_hash = BuilderCommitment::from_bytes([1, 2, 3, 4]);
        let block_id_1 = BlockId {
            hash: builder_hash.clone(),
            view: new_view_num,
        };
        let (vid_trigger_sender_1, vid_trigger_receiver_1) =
            async_compatibility_layer::channel::oneshot();
        let (vid_sender_1, vid_receiver_1) = unbounded();
        let (block_payload_1, metadata_1) =
            <TestBlockPayload as BlockPayload<TestTypes>>::from_transactions(
                vec![TestTransaction::new(vec![1, 2, 3, 4, 5, 6, 7, 8, 9, 10])],
                &TestValidatedState::default(),
                &TestInstanceState::default(),
            )
            .await
            .unwrap();
        let offered_fee_1 = 64u64;
        let block_size_1 = 64u64;
        let truncated_1 = false;
        let build_block_info_1 = BuildBlockInfo {
            id: block_id_1.clone(),
            block_size: block_size_1,
            offered_fee: offered_fee_1,
            block_payload: block_payload_1.clone(),
            metadata: metadata_1,
            vid_trigger: vid_trigger_sender_1,
            vid_receiver: vid_receiver_1,
            truncated: truncated_1,
        };
        let response_msg_1 = ResponseMessage {
            builder_hash: builder_hash.clone(),
            block_size: block_size_1,
            offered_fee: offered_fee_1,
        };

        // Now that every object is prepared and setup for storage, we can
        // test the `update_global_state` method.

        // `update_global_state` has no return value from its method, so we can
        // only inspect its "success" based on the mutation of the state object.
        state.update_global_state(builder_state_id.clone(), build_block_info_1, response_msg_1);

        // We're going to enter another update_global_state_entry with the same
        // builder_state_id, but with different values for the block info and
        // response message.  This should highlight that the values get replaced
        // in this update.

        let block_id_2 = BlockId {
            hash: builder_hash.clone(),
            view: new_view_num,
        };
        let (vid_trigger_sender_2, vid_trigger_receiver_2) =
            async_compatibility_layer::channel::oneshot();
        let (vid_sender_2, vid_receiver_2) = unbounded();
        let (block_payload_2, metadata_2) =
            <TestBlockPayload as BlockPayload<TestTypes>>::from_transactions(
                vec![TestTransaction::new(vec![2, 3, 4, 5, 6, 7, 8, 9, 10, 11])],
                &TestValidatedState::default(),
                &TestInstanceState::default(),
            )
            .await
            .unwrap();
        let offered_fee_2 = 16u64;
        let block_size_2 = 32u64;
        let truncated_2 = true;
        let build_block_info_2 = BuildBlockInfo {
            id: block_id_2.clone(),
            block_size: block_size_2,
            offered_fee: offered_fee_2,
            block_payload: block_payload_2.clone(),
            metadata: metadata_2,
            vid_trigger: vid_trigger_sender_2,
            vid_receiver: vid_receiver_2,
            truncated: truncated_2,
        };
        let response_msg_2: ResponseMessage = ResponseMessage {
            builder_hash: builder_hash.clone(),
            block_size: block_size_2,
            offered_fee: offered_fee_2,
        };

        // two things should be adjusted by `update_global_state`:
        // When given the same build_state_ids.
        state.update_global_state(builder_state_id.clone(), build_block_info_2, response_msg_2);

        // start with blocks

        assert_eq!(
            state.blocks.len(),
            1,
            "The blocks LRU should have a single entry"
        );

        let retrieved_block_info = state.blocks.get(&block_id_2);
        assert!(
            retrieved_block_info.is_some(),
            "Retrieval of the block id should result is a valid block info data"
        );

        let retrieved_block_info = retrieved_block_info.unwrap();

        assert_eq!(
            retrieved_block_info.block_payload, block_payload_2,
            "The block payloads should match"
        );
        assert_ne!(
            retrieved_block_info.block_payload, block_payload_1,
            "The block payloads should not match"
        );
        assert_eq!(
            retrieved_block_info.metadata, metadata_2,
            "The metadata should match"
        );
        assert_eq!(
            retrieved_block_info.metadata, metadata_1,
            "The metadata should match"
        );
        // TestMetadata will always match

        assert_eq!(
            retrieved_block_info.offered_fee, offered_fee_2,
            "The offered fee should match"
        );
        assert_ne!(
            retrieved_block_info.offered_fee, offered_fee_1,
            "The offered fee should not match"
        );
        assert_eq!(
            retrieved_block_info.truncated, truncated_2,
            "The truncated flag should match"
        );
        assert_ne!(
            retrieved_block_info.truncated, truncated_1,
            "The truncated flag should not match"
        );

        {
            // This ensures that the vid_trigger that is stored is still the
            // same, or links to the vid_trigger_receiver that we submitted.
            let mut vid_trigger_write_lock_guard =
                retrieved_block_info.vid_trigger.write_arc().await;
            if let Some(vid_trigger_sender) = vid_trigger_write_lock_guard.take() {
                vid_trigger_sender.send(TriggerStatus::Start);
            }

            match vid_trigger_receiver_2.recv().await {
                Ok(TriggerStatus::Start) => {
                    // This is expected
                }
                _ => {
                    panic!("did not receive TriggerStatus::Start from vid_trigger_receiver as expected");
                }
            }

            assert!(
                vid_trigger_receiver_1.recv().await.is_err(),
                "This should not receive anything from vid_trigger_receiver_1"
            );
        }

        {
            // This ensures that the vid_sender that is stored is still the
            // same, or links to the vid_receiver that we submitted.
            let (vid_commitment, vid_precompute) = precompute_vid_commitment(&[1, 2, 3, 4, 5], 4);
            assert_eq!(
                vid_sender_2
                    .send((vid_commitment, vid_precompute.clone()))
                    .await,
                Ok(()),
                "The vid_sender should be able to send the vid commitment and precompute"
            );

            assert!(
                vid_sender_1
                    .send((vid_commitment, vid_precompute.clone()))
                    .await
                    .is_err(),
                "The vid_sender should not be able to send the vid commitment and precompute"
            );

            let mut vid_receiver_write_lock_guard =
                retrieved_block_info.vid_receiver.write_arc().await;

            // Get and Keep object

            match vid_receiver_write_lock_guard.get().await {
                Ok((received_vid_commitment, received_vid_precompute)) => {
                    assert_eq!(
                        received_vid_commitment, vid_commitment,
                        "The received vid commitment should match the expected vid commitment"
                    );
                    assert_eq!(
                        received_vid_precompute, vid_precompute,
                        "The received vid precompute should match the expected vid precompute"
                    );
                }
                _ => {
                    panic!("did not receive the expected vid commitment and precompute from vid_receiver_write_lock_guard");
                }
            }
        }

        // finish with builder_state_to_last_built_block

        assert_eq!(
            state.builder_state_to_last_built_block.len(),
            1,
            "The builder state to last built block should have a single entry"
        );

        let last_built_block = state
            .builder_state_to_last_built_block
            .get(&builder_state_id);

        assert!(
            last_built_block.is_some(),
            "The last built block should be retrievable"
        );

        let last_built_block = last_built_block.unwrap();

        assert_eq!(
            last_built_block.builder_hash, builder_hash,
            "The last built block id should match the block id"
        );

        assert_eq!(
            last_built_block.block_size, block_size_2,
            "The last built block size should match the response message"
        );
        assert_ne!(
            last_built_block.block_size, block_size_1,
            "The last built block size should not match the previous block size"
        );

        assert_eq!(
            last_built_block.offered_fee, offered_fee_2,
            "The last built block offered fee should match the response message"
        );
        assert_ne!(
            last_built_block.offered_fee, offered_fee_1,
            "The last built block offered fee should not match the previous block offered fee"
        );
    }

    // GlobalState::remove_handles Tests

    /// This test checks to ensure that remove_handles will only consider
    /// views up to what is known to have been stored. As a result it will
    /// indicate that is has only targeted to the highest view number that it
    /// is aware of.
    #[async_std::test]
    async fn test_global_state_remove_handles_prune_up_to_latest() {
        let (bootstrap_sender, _) = async_broadcast::broadcast(10);
        let (tx_sender, _) = async_broadcast::broadcast(10);
        let parent_commit = vid_commitment(&[0], 4);
        let mut state = GlobalState::<TestTypes>::new(
            bootstrap_sender,
            tx_sender,
            parent_commit,
            ViewNumber::new(0),
            ViewNumber::new(0),
            10,
        );

        // We register a few builder states.
        for i in 1..=10 {
            let vid_commit = vid_commitment(&[i], 4);
            let view = ViewNumber::new(i as u64);

            state.register_builder_state(
                BuilderStateId {
                    parent_commitment: vid_commit,
                    view,
                },
                ParentBlockReferences {
                    view_number: view,
                    vid_commitment: vid_commit,
                    leaf_commit: Commitment::from_raw([0; 32]),
                    builder_commitment: BuilderCommitment::from_bytes([]),
                },
                async_broadcast::broadcast(10).0,
            );
        }

        assert_eq!(
            state.spawned_builder_states.len(),
            11,
            "The spawned_builder_states should have the expected number of entries",
        );

        assert_eq!(
            state.remove_handles(ViewNumber::new(100)),
            ViewNumber::new(10),
            "It should only be able to prune up to what has been stored"
        );

        assert_eq!(
            state.spawned_builder_states.len(),
            1,
            "The spawned_builder_states should only have a single entry in it"
        );

        let builder_state_id = BuilderStateId {
            parent_commitment: vid_commitment(&[10], 4),
            view: ViewNumber::new(10),
        };
        assert_eq!(
            state.highest_view_num_builder_id, builder_state_id,
            "The highest view number builder id should be the one that was just registered"
        );

        assert_eq!(
            state.last_garbage_collected_view_num,
            ViewNumber::new(9),
            "The last garbage collected view number should match expected value"
        );

        assert!(
            state.spawned_builder_states.contains_key(&BuilderStateId {
                parent_commitment: vid_commitment(&[10], 4),
                view: ViewNumber::new(10),
            }),
            "The spawned builder states should contain the builder state id: {builder_state_id}"
        );
    }

    /// This test checks that the remove_handles doesn't ensure that the
    /// `last_garbage_collected_view_num` is strictly increasing. By first
    /// removing a higher view  number, followed by a smaller view number
    /// (with the highest_view_num_builder_id having a view greater than or
    /// equal to both targets) we can demonstrate this property.
    ///
    /// Furthermore this demonstrates that by supplying any view number to
    /// remove_handles that is less than `last_garbage_collected_view_num` will
    /// result in `last_garbage_collected_view_num` being updated to the given
    /// value minus 1, without regard for it actually removing / cleaning
    /// anything, or whether it is moving backwards in view numbers.
    ///
    /// If we were to account for the view numbers actually being cleaned up,
    /// we could still trigger this behavior be re-adding the builder states
    /// with a view number that precedes the last garbage collected view number,
    /// then removing them would trigger the same behavior.
    #[async_std::test]
    async fn test_global_state_remove_handles_can_reduce_last_garbage_collected_view_num_simple() {
        let (bootstrap_sender, _) = async_broadcast::broadcast(10);
        let (tx_sender, _) = async_broadcast::broadcast(10);
        let parent_commit = vid_commitment(&[0], 4);
        let mut state = GlobalState::<TestTypes>::new(
            bootstrap_sender,
            tx_sender,
            parent_commit,
            ViewNumber::new(0),
            ViewNumber::new(0),
            10,
        );

        // We register a few builder states.
        for i in 1..=10 {
            let vid_commit = vid_commitment(&[i], 4);
            let view = ViewNumber::new(i as u64);

            state.register_builder_state(
                BuilderStateId {
                    parent_commitment: vid_commit,
                    view,
                },
                ParentBlockReferences {
                    view_number: view,
                    vid_commitment: vid_commit,
                    leaf_commit: Commitment::from_raw([0; 32]),
                    builder_commitment: BuilderCommitment::from_bytes([]),
                },
                async_broadcast::broadcast(10).0,
            );
        }

        assert_eq!(
            state.highest_view_num_builder_id,
            BuilderStateId {
                parent_commitment: vid_commitment(&[10], 4),
                view: ViewNumber::new(10),
            },
            "The highest view number builder id should be the one that was just registered"
        );

        assert_eq!(
            state.remove_handles(ViewNumber::new(10)),
            ViewNumber::new(10),
            "It should remove what has been stored"
        );

        assert_eq!(
            state.last_garbage_collected_view_num,
            ViewNumber::new(9),
            "The last garbage collected view number should match expected value"
        );

        assert_eq!(
            state.remove_handles(ViewNumber::new(5)),
            ViewNumber::new(5),
            "If we only remove up to view 5, then only entries preceding view 5 should be removed"
        );

        // The last garbage collected view has gone down as a result of our
        // new remove_handles target, demonstrating that this number isn't
        // strictly increasing in value.
        assert_eq!(
            state.last_garbage_collected_view_num,
            ViewNumber::new(4),
            "The last garbage collected view number should match expected value",
        );
    }

    /// This test checks that the remove_handles doesn't ensure that the
    /// `last_garbage_collected_view_num` is strictly increasing. It is very
    /// similar to `test_global_state_remove_handles_can_reduce_last_garbage_collected_view_num_simple`
    /// but differs in that it re-adds the removed builder states, just in case
    /// the previous test's behavior is erroneous and fixed by ensuring that we
    /// only consider removed view numbers.
    #[async_std::test]
    async fn test_global_state_remove_handles_can_reduce_last_garbage_collected_view_num_strict() {
        let (bootstrap_sender, _) = async_broadcast::broadcast(10);
        let (tx_sender, _) = async_broadcast::broadcast(10);
        let parent_commit = vid_commitment(&[0], 4);
        let mut state = GlobalState::<TestTypes>::new(
            bootstrap_sender,
            tx_sender,
            parent_commit,
            ViewNumber::new(0),
            ViewNumber::new(0),
            10,
        );

        // We register a few builder states.
        for i in 1..=10 {
            let vid_commit = vid_commitment(&[i], 4);
            let view = ViewNumber::new(i as u64);

            state.register_builder_state(
                BuilderStateId {
                    parent_commitment: vid_commit,
                    view,
                },
                ParentBlockReferences {
                    view_number: view,
                    vid_commitment: vid_commit,
                    leaf_commit: Commitment::from_raw([0; 32]),
                    builder_commitment: BuilderCommitment::from_bytes([]),
                },
                async_broadcast::broadcast(10).0,
            );
        }

        assert_eq!(
            state.highest_view_num_builder_id,
            BuilderStateId {
                parent_commitment: vid_commitment(&[10], 4),
                view: ViewNumber::new(10),
            },
            "The highest view number builder id should be the one that was just registered"
        );

        assert_eq!(
            state.remove_handles(ViewNumber::new(10)),
            ViewNumber::new(10),
            "It should remove what has been stored"
        );

        assert_eq!(
            state.last_garbage_collected_view_num,
            ViewNumber::new(9),
            "The last garbage collected view number should match expected value"
        );

        // We re-add these removed builder_state_ids
        for i in 1..10 {
            let vid_commit = vid_commitment(&[i], 4);
            let view = ViewNumber::new(i as u64);

            state.register_builder_state(
                BuilderStateId {
                    parent_commitment: vid_commit,
                    view,
                },
                ParentBlockReferences {
                    view_number: view,
                    vid_commitment: vid_commit,
                    leaf_commit: Commitment::from_raw([0; 32]),
                    builder_commitment: BuilderCommitment::from_bytes([]),
                },
                async_broadcast::broadcast(10).0,
            );
        }

        assert_eq!(
            state.remove_handles(ViewNumber::new(5)),
            ViewNumber::new(5),
            "If we only remove up to view 5, then only entries preceding view 5 should be removed"
        );

        // The last garbage collected view has gone down as a result of our
        // new remove_handles target, demonstrating that this number isn't
        // strictly increasing in value.
        assert_eq!(
            state.last_garbage_collected_view_num,
            ViewNumber::new(4),
            "The last garbage collected view number should match expected value",
        );
    }

    /// This test checks that the remove_handles methods will correctly remove
    /// The expected number of builder states from the spawned_builder_states
    /// hashmap.  It does this by specifically controlling the number of builder
    /// states that are registered, and then removing a subset of them. It
    /// verifies the absence of the entries that should have been removed, and
    /// the presence of the entries that should have been kept.
    #[async_std::test]
    async fn test_global_state_remove_handles_expected() {
        let (bootstrap_sender, _) = async_broadcast::broadcast(10);
        let (tx_sender, _) = async_broadcast::broadcast(10);
        let parent_commit = vid_commitment(&[0], 4);
        let mut state = GlobalState::<TestTypes>::new(
            bootstrap_sender,
            tx_sender,
            parent_commit,
            ViewNumber::new(0),
            ViewNumber::new(0),
            10,
        );

        // We register a few builder states.
        for i in 1..=10 {
            let vid_commit = vid_commitment(&[i], 4);
            let view = ViewNumber::new(i as u64);

            state.register_builder_state(
                BuilderStateId {
                    parent_commitment: vid_commit,
                    view,
                },
                ParentBlockReferences {
                    view_number: view,
                    vid_commitment: vid_commit,
                    leaf_commit: Commitment::from_raw([0; 32]),
                    builder_commitment: BuilderCommitment::from_bytes([]),
                },
                async_broadcast::broadcast(10).0,
            );
        }

        assert_eq!(
            state.spawned_builder_states.len(),
            11,
            "The spawned_builder_states should have 11 elements in it"
        );

        assert_eq!(
            state.highest_view_num_builder_id,
            BuilderStateId {
                parent_commitment: vid_commitment(&[10], 4),
                view: ViewNumber::new(10),
            },
            "The highest view number builder id should be the one that was just registered"
        );

        assert_eq!(
            state.last_garbage_collected_view_num,
            ViewNumber::new(0),
            "The last garbage collected view number should be hat was passed in"
        );

        // Now we want to clean up some previous builder states to ensure that we
        // remove the appropriate targets.

        // This should remove the view builder states preceding the view number 5
        assert_eq!(
            state.remove_handles(ViewNumber::new(5)),
            ViewNumber::new(5),
            "The last garbage collected view number should match expected value"
        );

        // There should be 11 - 5 entries remaining
        assert_eq!(
            state.spawned_builder_states.len(),
            6,
            "The spawned_builder_states should have 6 elements in it"
        );

        for i in 0..5 {
            let builder_state_id = BuilderStateId {
                parent_commitment: vid_commitment(&[i], 4),
                view: ViewNumber::new(i as u64),
            };
            assert!(
                !state.spawned_builder_states.contains_key(&builder_state_id),
                "the spawned builder states should contain the builder state id, {builder_state_id}"
            );
        }

        for i in 5..=10 {
            let builder_state_id = BuilderStateId {
                parent_commitment: vid_commitment(&[i], 4),
                view: ViewNumber::new(i as u64),
            };
            assert!(
                state.spawned_builder_states.contains_key(&builder_state_id),
                "The spawned builder states should contain the builder state id: {builder_state_id}"
            );
        }
    }

    // Get Available Blocks Tests

    /// This test checks that the error `AvailableBlocksError::NoBlocksAvailable`
    /// is returned when no blocks are available.
    ///
    /// To trigger this condition, we simply submit a request to the
    /// implementation of get_available_blocks, and we do not provide any
    /// information for the block view number requested.  As a result, the
    /// implementation will ultimately timeout, and return an error that
    /// indicates that no blocks were available.
    #[async_std::test]
    async fn test_get_available_blocks_error_no_blocks_available() {
        let (bootstrap_sender, _) = async_broadcast::broadcast(10);
        let (tx_sender, _) = async_broadcast::broadcast(10);
        let (builder_public_key, builder_private_key) =
            <BLSPubKey as BuilderSignatureKey>::generated_from_seed_indexed([0; 32], 0);
        let (leader_public_key, leader_private_key) =
            <BLSPubKey as SignatureKey>::generated_from_seed_indexed([0; 32], 1);
        let parent_commit = vid_commitment(&[], 8);

        let state = ProxyGlobalState::<TestTypes>::new(
            Arc::new(RwLock::new(GlobalState::<TestTypes>::new(
                bootstrap_sender,
                tx_sender,
                parent_commit,
                ViewNumber::new(0),
                ViewNumber::new(0),
                10,
            ))),
            (builder_public_key, builder_private_key),
            Duration::from_millis(100),
        );

        // leader_private_key
        let signature = BLSPubKey::sign(&leader_private_key, parent_commit.as_ref()).unwrap();

        // This *should* just time out
        let result = state
            .available_blocks_implementation(
                &vid_commitment(&[], 8),
                1,
                leader_public_key,
                &signature,
            )
            .await;

        match result {
            Err(AvailableBlocksError::NoBlocksAvailable) => {
                // This is what we expect.
                // This message *should* indicate that no blocks were available.
            }
            Err(err) => {
                panic!("Unexpected error: {:?}", err);
            }
            Ok(_) => {
                panic!("Expected an error, but got a result");
            }
        }
    }

    /// This test checks that the error `AvailableBlocksError::SignatureValidationFailed`
    /// is returned when the signature is invalid.
    ///
    /// To trigger this condition, we simply submit a request to the
    /// implementation of get_available_blocks, but we sign the request with
    /// the builder's private key instead of the leader's private key.  Since
    /// these keys do not match, this will result in a signature verification
    /// error.
    #[async_std::test]
    async fn test_get_available_blocks_error_invalid_signature() {
        let (bootstrap_sender, _) = async_broadcast::broadcast(10);
        let (tx_sender, _) = async_broadcast::broadcast(10);
        let (builder_public_key, builder_private_key) =
            <BLSPubKey as BuilderSignatureKey>::generated_from_seed_indexed([0; 32], 0);
        let (leader_public_key, _leader_private_key) =
            <BLSPubKey as SignatureKey>::generated_from_seed_indexed([0; 32], 1);
        let parent_commit = vid_commitment(&[], 8);

        let state = ProxyGlobalState::<TestTypes>::new(
            Arc::new(RwLock::new(GlobalState::<TestTypes>::new(
                bootstrap_sender,
                tx_sender,
                parent_commit,
                ViewNumber::new(0),
                ViewNumber::new(0),
                10,
            ))),
            (builder_public_key, builder_private_key.clone()),
            Duration::from_millis(100),
        );

        // leader_private_key
        let signature = BLSPubKey::sign(&builder_private_key, parent_commit.as_ref()).unwrap();

        // This *should* just time out
        let result = state
            .available_blocks_implementation(
                &vid_commitment(&[], 8),
                1,
                leader_public_key,
                &signature,
            )
            .await;

        match result {
            Err(AvailableBlocksError::SignatureValidationFailed) => {
                // This is what we expect.
                // This message *should* indicate that the signature passed
                // did not match the given public key.
            }
            Err(err) => {
                panic!("Unexpected error: {:?}", err);
            }
            Ok(_) => {
                panic!("Expected an error, but got a result");
            }
        }
    }

    /// This test checks that the error `AvailableBlocksError::RequestForAvailableViewThatHasAlreadyBeenDecided`
    /// is returned when the requested view number has already been garbage
    /// collected.
    ///
    /// To trigger this condition, we initialize the GlobalState with a
    /// garbage collected view number that is higher than the view that will
    /// be requested.
    #[async_std::test]
    async fn test_get_available_blocks_error_requesting_previous_view_number() {
        let (bootstrap_sender, _) = async_broadcast::broadcast(10);
        let (tx_sender, _) = async_broadcast::broadcast(10);
        let (builder_public_key, builder_private_key) =
            <BLSPubKey as BuilderSignatureKey>::generated_from_seed_indexed([0; 32], 0);
        let (leader_public_key, leader_private_key) =
            <BLSPubKey as SignatureKey>::generated_from_seed_indexed([0; 32], 1);
        let parent_commit = vid_commitment(&[], 8);

        let state = ProxyGlobalState::<TestTypes>::new(
            Arc::new(RwLock::new(GlobalState::<TestTypes>::new(
                bootstrap_sender,
                tx_sender,
                parent_commit,
                ViewNumber::new(0),
                ViewNumber::new(2),
                10,
            ))),
            (builder_public_key, builder_private_key),
            Duration::from_millis(100),
        );

        // leader_private_key
        let signature = BLSPubKey::sign(&leader_private_key, parent_commit.as_ref()).unwrap();

        // This *should* just time out
        let result = state
            .available_blocks_implementation(
                &vid_commitment(&[], 8),
                1,
                leader_public_key,
                &signature,
            )
            .await;

        match result {
            Err(AvailableBlocksError::RequestForAvailableViewThatHasAlreadyBeenDecided) => {
                // This is what we expect.
                // This message *should* indicate that the signature passed
                // did not match the given public key.
            }
            Err(err) => {
                panic!("Unexpected error: {:?}", err);
            }
            Ok(_) => {
                panic!("Expected an error, but got a result");
            }
        }
    }

    /// This test checks that the error `AvailableBlocksError::GetChannelForMatchingBuilderError`
    /// is returned when attempting to retrieve a view that is not stored within the state, and
    /// the highest view is also no longer stored within the state.
    ///
    /// To trigger this condition, we initialize the GlobalState with an initial
    /// state, and then we mutate the state to record the wrong latest state id.
    /// When interacted with `GlobalState` via `register_builder_state`, and
    /// `remove_handles`, this error doesn't seem possible immediately possible.
    #[async_std::test]
    async fn test_get_available_blocks_error_get_channel_for_matching_builder() {
        let (bootstrap_sender, _) = async_broadcast::broadcast(10);
        let (tx_sender, _) = async_broadcast::broadcast(10);
        let (builder_public_key, builder_private_key) =
            <BLSPubKey as BuilderSignatureKey>::generated_from_seed_indexed([0; 32], 0);
        let (leader_public_key, leader_private_key) =
            <BLSPubKey as SignatureKey>::generated_from_seed_indexed([0; 32], 1);
        let parent_commit = vid_commitment(&[], 8);

        let state = Arc::new(ProxyGlobalState::<TestTypes>::new(
            Arc::new(RwLock::new(GlobalState::<TestTypes>::new(
                bootstrap_sender,
                tx_sender,
                parent_commit,
                ViewNumber::new(4),
                ViewNumber::new(4),
                10,
            ))),
            (builder_public_key, builder_private_key.clone()),
            Duration::from_secs(1),
        ));

        {
            let mut write_locked_global_state = state.global_state.write_arc().await;
            write_locked_global_state.highest_view_num_builder_id = BuilderStateId {
                parent_commitment: parent_commit,
                view: ViewNumber::new(5),
            };
        }

        // As a result, we **should** be receiving a request for the available
        // blocks with our expected state id on the receiver, along with a channel
        // to send the response back to the caller.

        let signature = BLSPubKey::sign(&leader_private_key, parent_commit.as_ref()).unwrap();
        let result = state
            .available_blocks_implementation(&parent_commit, 6, leader_public_key, &signature)
            .await;
        match result {
            Err(AvailableBlocksError::GetChannelForMatchingBuilderError(_)) => {
                // This is what we expect.
                // This message *should* indicate that the response channel was closed.
            }
            Err(err) => {
                panic!("Unexpected error: {:?}", err);
            }
            Ok(_) => {
                panic!("Expected an error, but got a result");
            }
        }
    }

    // We have two error cases for `available_blocks_implementation` that we
    // cannot seem trigger directly due to the nature of how the implementation
    // performs.
    //
    // The first is ChannelUnexpectedlyClosed, which doesn't seem to be
    // producible as the unbounded channel doesn't seem to be able to be
    // closed.
    //
    // The second is SigningBlockFailed, which doesn't seem to be producible
    // with a valid private key, and it's not clear how to create an invalid
    // private key.

    /// This test checks that call to `available_blocks_implementation` returns
    /// a successful response when the function is called before blocks are
    /// made available.
    #[async_std::test]
    async fn test_get_available_blocks_requested_before_blocks_available() {
        let (bootstrap_sender, _) = async_broadcast::broadcast(10);
        let (tx_sender, _) = async_broadcast::broadcast(10);
        let (builder_public_key, builder_private_key) =
            <BLSPubKey as BuilderSignatureKey>::generated_from_seed_indexed([0; 32], 0);
        let (leader_public_key, leader_private_key) =
            <BLSPubKey as SignatureKey>::generated_from_seed_indexed([0; 32], 1);
        let parent_commit = vid_commitment(&[], 8);

        let state = Arc::new(ProxyGlobalState::<TestTypes>::new(
            Arc::new(RwLock::new(GlobalState::<TestTypes>::new(
                bootstrap_sender,
                tx_sender,
                parent_commit,
                ViewNumber::new(0),
                ViewNumber::new(0),
                10,
            ))),
            (builder_public_key, builder_private_key.clone()),
            Duration::from_secs(1),
        ));

        let cloned_parent_commit = parent_commit;
        let cloned_state = state.clone();
        let cloned_leader_private_key = leader_private_key.clone();

        // We want to trigger a request for the available blocks, before we make the available block available
        let get_available_blocks_handle = async_std::task::spawn(async move {
            // leader_private_key
            let signature =
                BLSPubKey::sign(&cloned_leader_private_key, cloned_parent_commit.as_ref()).unwrap();
            cloned_state
                .available_blocks_implementation(
                    &cloned_parent_commit,
                    1,
                    leader_public_key,
                    &signature,
                )
                .await
        });

        // Now we want to make the block data available to the state.
        let expected_builder_state_id = BuilderStateId {
            parent_commitment: parent_commit,
            view: ViewNumber::new(1),
        };

        let mut response_receiver = {
            // We only want to keep this write lock for the time needed, and
            // no more.
            let mut write_locked_global_state = state.global_state.write_arc().await;

            // We insert a sender so that the next time this stateId is requested,
            // it will be available to send data back.
            let (response_sender, response_receiver) = async_broadcast::broadcast(10);
            write_locked_global_state.register_builder_state(
                expected_builder_state_id.clone(),
                ParentBlockReferences {
                    view_number: expected_builder_state_id.view,
                    vid_commitment: expected_builder_state_id.parent_commitment,
                    leaf_commit: Commitment::from_raw([0; 32]),
                    builder_commitment: BuilderCommitment::from_bytes([]),
                },
                response_sender,
            );

            response_receiver
        };

        // As a result, we **should** be receiving a request for the available
        // blocks with our expected state id on the receiver, along with a channel
        // to send the response back to the caller.

        let response_channel = match response_receiver.next().await {
            None => {
                panic!("Expected a request for available blocks, but didn't get one");
            }
            Some(MessageType::RequestMessage(req_msg)) => {
                assert_eq!(req_msg.state_id, expected_builder_state_id);
                req_msg.response_channel
            }
            Some(message) => {
                panic!(
                    "Expected a request for available blocks, but got a different message: {:?}",
                    message
                );
            }
        };

        // We want to send a ResponseMessage to the channel
        let expected_response = ResponseMessage {
            block_size: 9,
            offered_fee: 7,
            builder_hash: BuilderCommitment::from_bytes([1, 2, 3, 4, 5]),
        };

        assert!(
            response_channel
                .send(expected_response.clone())
                .await
                .is_ok(),
            "failed to send ResponseMessage"
        );

        let result = get_available_blocks_handle.await;
        match result {
            Err(err) => {
                panic!("Unexpected error: {:?}", err);
            }
            Ok(result) => {
                assert_eq!(
                    result,
                    vec![AvailableBlockInfo {
                        block_hash: expected_response.builder_hash.clone(),
                        block_size: expected_response.block_size,
                        offered_fee: expected_response.offered_fee,
                        signature: <BLSPubKey as BuilderSignatureKey>::sign_block_info(
                            &builder_private_key,
                            expected_response.block_size,
                            expected_response.offered_fee,
                            &expected_response.builder_hash,
                        )
                        .unwrap(),
                        sender: builder_public_key,
                        _phantom: Default::default(),
                    }],
                    "get_available_blocks response matches expectation"
                );
            }
        }
    }

    /// This test checks that call to `available_blocks_implementation` returns
    /// a successful response when the function is called after blocks are
    /// made available.
    #[async_std::test]
    async fn test_get_available_blocks_requested_after_blocks_available() {
        let (bootstrap_sender, _) = async_broadcast::broadcast(10);
        let (tx_sender, _) = async_broadcast::broadcast(10);
        let (builder_public_key, builder_private_key) =
            <BLSPubKey as BuilderSignatureKey>::generated_from_seed_indexed([0; 32], 0);
        let (leader_public_key, leader_private_key) =
            <BLSPubKey as SignatureKey>::generated_from_seed_indexed([0; 32], 1);
        let parent_commit = vid_commitment(&[], 8);

        let state = Arc::new(ProxyGlobalState::<TestTypes>::new(
            Arc::new(RwLock::new(GlobalState::<TestTypes>::new(
                bootstrap_sender,
                tx_sender,
                parent_commit,
                ViewNumber::new(0),
                ViewNumber::new(0),
                10,
            ))),
            (builder_public_key, builder_private_key.clone()),
            Duration::from_secs(1),
        ));

        let cloned_parent_commit = parent_commit;
        let cloned_state = state.clone();
        let cloned_leader_private_key = leader_private_key.clone();

        // Now we want to make the block data available to the state.
        let expected_builder_state_id = BuilderStateId {
            parent_commitment: parent_commit,
            view: ViewNumber::new(1),
        };

        let mut response_receiver = {
            // We only want to keep this write lock for the time needed, and
            // no more.
            let mut write_locked_global_state = state.global_state.write_arc().await;

            // We insert a sender so that the next time this stateId is requested,
            // it will be available to send data back.
            let (response_sender, response_receiver) = async_broadcast::broadcast(10);
            write_locked_global_state.register_builder_state(
                expected_builder_state_id.clone(),
                ParentBlockReferences {
                    view_number: expected_builder_state_id.view,
                    vid_commitment: expected_builder_state_id.parent_commitment,
                    leaf_commit: Commitment::from_raw([0; 32]),
                    builder_commitment: BuilderCommitment::from_bytes([]),
                },
                response_sender,
            );

            response_receiver
        };

        // We want to trigger a request for the available blocks, before we make the available block available
        let get_available_blocks_handle = async_std::task::spawn(async move {
            // leader_private_key
            let signature =
                BLSPubKey::sign(&cloned_leader_private_key, cloned_parent_commit.as_ref()).unwrap();
            cloned_state
                .available_blocks_implementation(
                    &cloned_parent_commit,
                    1,
                    leader_public_key,
                    &signature,
                )
                .await
        });

        // As a result, we **should** be receiving a request for the available
        // blocks with our expected state id on the receiver, along with a channel
        // to send the response back to the caller.

        let response_channel = match response_receiver.next().await {
            None => {
                panic!("Expected a request for available blocks, but didn't get one");
            }
            Some(MessageType::RequestMessage(req_msg)) => {
                assert_eq!(req_msg.state_id, expected_builder_state_id);
                req_msg.response_channel
            }
            Some(message) => {
                panic!(
                    "Expected a request for available blocks, but got a different message: {:?}",
                    message
                );
            }
        };

        // We want to send a ResponseMessage to the channel
        let expected_response = ResponseMessage {
            block_size: 9,
            offered_fee: 7,
            builder_hash: BuilderCommitment::from_bytes([1, 2, 3, 4, 5]),
        };

        assert!(
            response_channel
                .send(expected_response.clone())
                .await
                .is_ok(),
            "failed to send ResponseMessage"
        );

        let result = get_available_blocks_handle.await;
        match result {
            Err(err) => {
                panic!("Unexpected error: {:?}", err);
            }
            Ok(result) => {
                assert_eq!(
                    result,
                    vec![AvailableBlockInfo {
                        block_hash: expected_response.builder_hash.clone(),
                        block_size: expected_response.block_size,
                        offered_fee: expected_response.offered_fee,
                        signature: <BLSPubKey as BuilderSignatureKey>::sign_block_info(
                            &builder_private_key,
                            expected_response.block_size,
                            expected_response.offered_fee,
                            &expected_response.builder_hash,
                        )
                        .unwrap(),
                        sender: builder_public_key,
                        _phantom: Default::default(),
                    }],
                    "get_available_blocks response matches expectation"
                );
            }
        }
    }

    // Claim Block Tests

    /// This test checks that the error `ClaimBlockError::SignatureValidationFailed`
    /// is returned when the signature is invalid.
    ///
    /// To trigger this condition, we simply submit a request to the
    /// implementation of claim_block, but we sign the request with
    /// the builder's private key instead of the leader's private key.  Since
    /// these keys do not match, this will result in a signature verification
    /// error.
    #[async_std::test]
    async fn test_claim_block_error_signature_validation_failed() {
        let (bootstrap_sender, _) = async_broadcast::broadcast(10);
        let (tx_sender, _) = async_broadcast::broadcast(10);
        let (builder_public_key, builder_private_key) =
            <BLSPubKey as BuilderSignatureKey>::generated_from_seed_indexed([0; 32], 0);
        let (leader_public_key, _leader_private_key) =
            <BLSPubKey as SignatureKey>::generated_from_seed_indexed([0; 32], 1);
        let parent_commit = vid_commitment(&[], 8);

        let state = Arc::new(ProxyGlobalState::<TestTypes>::new(
            Arc::new(RwLock::new(GlobalState::<TestTypes>::new(
                bootstrap_sender,
                tx_sender,
                parent_commit,
                ViewNumber::new(0),
                ViewNumber::new(0),
                10,
            ))),
            (builder_public_key, builder_private_key.clone()),
            Duration::from_secs(1),
        ));

        let commitment = BuilderCommitment::from_bytes([0; 256]);

        let signature = BLSPubKey::sign(&builder_private_key, commitment.as_ref()).unwrap();
        let result = state
            .claim_block_implementation(&commitment, 1, leader_public_key, &signature)
            .await;

        match result {
            Err(ClaimBlockError::SignatureValidationFailed) => {
                // This is what we expect.
                // This message *should* indicate that the signature passed
                // did not match the given public key.
            }
            Err(err) => {
                panic!("Unexpected error: {:?}", err);
            }
            Ok(_) => {
                panic!("Expected an error, but got a result");
            }
        }
    }

    /// This test checks that the error `ClaimBlockError::BlockDataNotFound`
    /// is returned when the block data is not found.
    ///
    /// To trigger this condition, we simply submit a request to the
    /// implementation of claim_block, but we do not provide any information
    /// for the block data requested.  As a result, the implementation will
    /// ultimately timeout, and return an error that indicates that the block
    /// data was not found.
    #[async_std::test]
    async fn test_claim_block_error_block_data_not_found() {
        let (bootstrap_sender, _) = async_broadcast::broadcast(10);
        let (tx_sender, _) = async_broadcast::broadcast(10);
        let (builder_public_key, builder_private_key) =
            <BLSPubKey as BuilderSignatureKey>::generated_from_seed_indexed([0; 32], 0);
        let (leader_public_key, leader_private_key) =
            <BLSPubKey as SignatureKey>::generated_from_seed_indexed([0; 32], 1);
        let parent_commit = vid_commitment(&[], 8);

        let state = Arc::new(ProxyGlobalState::<TestTypes>::new(
            Arc::new(RwLock::new(GlobalState::<TestTypes>::new(
                bootstrap_sender,
                tx_sender,
                parent_commit,
                ViewNumber::new(0),
                ViewNumber::new(0),
                10,
            ))),
            (builder_public_key, builder_private_key.clone()),
            Duration::from_secs(1),
        ));

        let commitment = BuilderCommitment::from_bytes([0; 256]);

        let signature = BLSPubKey::sign(&leader_private_key, commitment.as_ref()).unwrap();
        let result = state
            .claim_block_implementation(&commitment, 1, leader_public_key, &signature)
            .await;

        match result {
            Err(ClaimBlockError::BlockDataNotFound) => {
                // This is what we expect.
                // This message *should* indicate that the signature passed
                // did not match the given public key.
            }
            Err(err) => {
                panic!("Unexpected error: {:?}", err);
            }
            Ok(_) => {
                panic!("Expected an error, but got a result");
            }
        }
    }

    /// This test checks that the function completes successfully.
    #[async_std::test]
    async fn test_claim_block_success() {
        let (bootstrap_sender, _) = async_broadcast::broadcast(10);
        let (tx_sender, _) = async_broadcast::broadcast(10);
        let (builder_public_key, builder_private_key) =
            <BLSPubKey as BuilderSignatureKey>::generated_from_seed_indexed([0; 32], 0);
        let (leader_public_key, leader_private_key) =
            <BLSPubKey as SignatureKey>::generated_from_seed_indexed([0; 32], 1);
        let parent_commit = vid_commitment(&[], 8);

        let state = Arc::new(ProxyGlobalState::<TestTypes>::new(
            Arc::new(RwLock::new(GlobalState::<TestTypes>::new(
                bootstrap_sender,
                tx_sender,
                parent_commit,
                ViewNumber::new(0),
                ViewNumber::new(0),
                10,
            ))),
            (builder_public_key, builder_private_key.clone()),
            Duration::from_secs(1),
        ));

        let commitment = BuilderCommitment::from_bytes([0; 256]);
        let cloned_commitment = commitment.clone();
        let cloned_state = state.clone();

        let vid_trigger_receiver = {
            let mut global_state_write_lock = state.global_state.write_arc().await;
            let block_id = BlockId {
                hash: commitment,
                view: ViewNumber::new(1),
            };

            let payload = TestBlockPayload {
                transactions: vec![TestTransaction::new(vec![1, 2, 3, 4])],
            };

            let (vid_trigger_sender, vid_trigger_receiver) =
                async_compatibility_layer::channel::oneshot();
            let (_, vid_receiver) = unbounded();

            global_state_write_lock.blocks.put(
                block_id,
                BlockInfo {
                    block_payload: payload,
                    metadata: TestMetadata {
                        num_transactions: 1,
                    },
                    vid_trigger: Arc::new(async_lock::RwLock::new(Some(vid_trigger_sender))),
                    vid_receiver: Arc::new(async_lock::RwLock::new(crate::WaitAndKeep::Wait(
                        vid_receiver,
                    ))),
                    offered_fee: 100,
                    truncated: false,
                },
            );

            vid_trigger_receiver
        };

        let claim_block_join_handle = async_std::task::spawn(async move {
            let signature =
                BLSPubKey::sign(&leader_private_key, cloned_commitment.as_ref()).unwrap();
            cloned_state
                .claim_block_implementation(&cloned_commitment, 1, leader_public_key, &signature)
                .await
        });

        // This should be the started event
        match vid_trigger_receiver.recv().await {
            Ok(TriggerStatus::Start) => {
                // This is what we expect.
            }
            _ => {
                panic!("Expected a TriggerStatus::Start event");
            }
        }

        let result = claim_block_join_handle.await;

        match result {
            Err(err) => {
                panic!("Unexpected error: {:?}", err);
            }
            Ok(_) => {
                // This is expected
            }
        }
    }

    // Claim Block Header Input Tests

    /// This test checks that the error `ClaimBlockHeaderInputError::SignatureValidationFailed`
    /// is returned when the signature is invalid.
    ///
    /// To trigger this condition, we simply submit a request to the
    /// implementation of claim_block, but we sign the request with
    /// the builder's private key instead of the leader's private key.  Since
    /// these keys do not match, this will result in a signature verification
    /// error.
    #[async_std::test]
    async fn test_claim_block_header_input_error_signature_verification_failed() {
        let (bootstrap_sender, _) = async_broadcast::broadcast(10);
        let (tx_sender, _) = async_broadcast::broadcast(10);
        let (builder_public_key, builder_private_key) =
            <BLSPubKey as BuilderSignatureKey>::generated_from_seed_indexed([0; 32], 0);
        let (leader_public_key, _leader_private_key) =
            <BLSPubKey as SignatureKey>::generated_from_seed_indexed([0; 32], 1);
        let parent_commit = vid_commitment(&[], 8);

        let state = Arc::new(ProxyGlobalState::<TestTypes>::new(
            Arc::new(RwLock::new(GlobalState::<TestTypes>::new(
                bootstrap_sender,
                tx_sender,
                parent_commit,
                ViewNumber::new(0),
                ViewNumber::new(0),
                10,
            ))),
            (builder_public_key, builder_private_key.clone()),
            Duration::from_secs(1),
        ));

        let commitment = BuilderCommitment::from_bytes([0; 256]);

        let signature = BLSPubKey::sign(&builder_private_key, commitment.as_ref()).unwrap();

        let result = state
            .claim_block_header_input_implementation(&commitment, 1, leader_public_key, &signature)
            .await;

        match result {
            Err(ClaimBlockHeaderInputError::SignatureValidationFailed) => {
                // This is what we expect.
                // This message *should* indicate that the signature passed
                // did not match the given public key.
            }
            Err(err) => {
                panic!("Unexpected error: {:?}", err);
            }
            Ok(_) => {
                panic!("Expected an error, but got a result");
            }
        }
    }

    /// This test checks that the error `ClaimBlockHeaderInputError::BlockHeaderNotFound`
    /// is returned when the block header is not found.
    ///
    /// To trigger this condition, we simply submit a request to the
    /// implementation of claim_block, but we do not provide any information
    /// for the block header requested.  As a result, the implementation will
    /// ultimately timeout, and return an error that indicates that the block
    /// header was not found.
    #[async_std::test]
    async fn test_claim_block_header_input_error_block_header_not_found() {
        let (bootstrap_sender, _) = async_broadcast::broadcast(10);
        let (tx_sender, _) = async_broadcast::broadcast(10);
        let (builder_public_key, builder_private_key) =
            <BLSPubKey as BuilderSignatureKey>::generated_from_seed_indexed([0; 32], 0);
        let (leader_public_key, leader_private_key) =
            <BLSPubKey as SignatureKey>::generated_from_seed_indexed([0; 32], 1);
        let parent_commit = vid_commitment(&[], 8);

        let state = Arc::new(ProxyGlobalState::<TestTypes>::new(
            Arc::new(RwLock::new(GlobalState::<TestTypes>::new(
                bootstrap_sender,
                tx_sender,
                parent_commit,
                ViewNumber::new(0),
                ViewNumber::new(0),
                10,
            ))),
            (builder_public_key, builder_private_key.clone()),
            Duration::from_secs(1),
        ));

        let commitment = BuilderCommitment::from_bytes([0; 256]);

        let signature = BLSPubKey::sign(&leader_private_key, commitment.as_ref()).unwrap();

        let result = state
            .claim_block_header_input_implementation(&commitment, 1, leader_public_key, &signature)
            .await;

        match result {
            Err(ClaimBlockHeaderInputError::BlockHeaderNotFound) => {
                // This is what we expect.
                // This message *should* indicate that the signature passed
                // did not match the given public key.
            }
            Err(err) => {
                panic!("Unexpected error: {:?}", err);
            }
            Ok(_) => {
                panic!("Expected an error, but got a result");
            }
        }
    }

    /// This test checks that the error `ClaimBlockHeaderInputError::CouldNotGetVidInTime`
    /// is returned when the VID is not received in time.
    ///
    /// To trigger this condition, we simply submit a request to the
    /// implementation of claim_block, but we do not provide a VID. As a result,
    /// the implementation will ultimately timeout, and return an error that
    /// indicates that the VID was not received in time.
    ///
    /// At least that's what it should do.  At the moment, this results in a
    /// deadlock due to attempting to acquire the `write_arc` twice.
    #[async_std::test]
    async fn test_claim_block_header_input_error_could_not_get_vid_in_time() {
        let (bootstrap_sender, _) = async_broadcast::broadcast(10);
        let (tx_sender, _) = async_broadcast::broadcast(10);
        let (builder_public_key, builder_private_key) =
            <BLSPubKey as BuilderSignatureKey>::generated_from_seed_indexed([0; 32], 0);
        let (leader_public_key, leader_private_key) =
            <BLSPubKey as SignatureKey>::generated_from_seed_indexed([0; 32], 1);
        let parent_commit = vid_commitment(&[], 8);

        let state = Arc::new(ProxyGlobalState::<TestTypes>::new(
            Arc::new(RwLock::new(GlobalState::<TestTypes>::new(
                bootstrap_sender,
                tx_sender,
                parent_commit,
                ViewNumber::new(0),
                ViewNumber::new(0),
                10,
            ))),
            (builder_public_key, builder_private_key.clone()),
            Duration::from_secs(1),
        ));

        let commitment = BuilderCommitment::from_bytes([0; 256]);
        let cloned_commitment = commitment.clone();
        let cloned_state = state.clone();

        let _vid_sender = {
            let mut global_state_write_lock = state.global_state.write_arc().await;
            let block_id = BlockId {
                hash: commitment,
                view: ViewNumber::new(1),
            };

            let payload = TestBlockPayload {
                transactions: vec![TestTransaction::new(vec![1, 2, 3, 4])],
            };

            let (vid_trigger_sender, _) = async_compatibility_layer::channel::oneshot();
            let (vid_sender, vid_receiver) = unbounded();

            global_state_write_lock.blocks.put(
                block_id,
                BlockInfo {
                    block_payload: payload,
                    metadata: TestMetadata {
                        num_transactions: 1,
                    },
                    vid_trigger: Arc::new(async_lock::RwLock::new(Some(vid_trigger_sender))),
                    vid_receiver: Arc::new(async_lock::RwLock::new(crate::WaitAndKeep::Wait(
                        vid_receiver,
                    ))),
                    offered_fee: 100,
                    truncated: false,
                },
            );

            vid_sender
        };

        let claim_block_header_input_join_handle = async_std::task::spawn(async move {
            let signature =
                BLSPubKey::sign(&leader_private_key, cloned_commitment.as_ref()).unwrap();
            cloned_state
                .claim_block_header_input_implementation(
                    &cloned_commitment,
                    1,
                    leader_public_key,
                    &signature,
                )
                .await
        });

        let result = claim_block_header_input_join_handle.await;

        match result {
            Err(ClaimBlockHeaderInputError::CouldNotGetVidInTime) => {
                // This is what we expect.
                // This message *should* indicate that the signature passed
                // did not match the given public key.
            }
            Err(err) => {
                panic!("Unexpected error: {:?}", err);
            }
            Ok(_) => {
                panic!("Expected an error, but got a result");
            }
        }
    }

    /// This test checks that the error `ClaimBlockHeaderInputError::WaitAndKeepGetError`
    /// is returned when the VID is not received in time.
    ///
    /// To trigger this condition, we simply submit a request to the
    /// implementation of claim_block, but we close the VID receiver channel's
    /// sender.
    #[async_std::test]
    async fn test_claim_block_header_input_error_keep_and_wait_get_error() {
        let (bootstrap_sender, _) = async_broadcast::broadcast(10);
        let (tx_sender, _) = async_broadcast::broadcast(10);
        let (builder_public_key, builder_private_key) =
            <BLSPubKey as BuilderSignatureKey>::generated_from_seed_indexed([0; 32], 0);
        let (leader_public_key, leader_private_key) =
            <BLSPubKey as SignatureKey>::generated_from_seed_indexed([0; 32], 1);
        let parent_commit = vid_commitment(&[], 8);

        let state = Arc::new(ProxyGlobalState::<TestTypes>::new(
            Arc::new(RwLock::new(GlobalState::<TestTypes>::new(
                bootstrap_sender,
                tx_sender,
                parent_commit,
                ViewNumber::new(0),
                ViewNumber::new(0),
                10,
            ))),
            (builder_public_key, builder_private_key.clone()),
            Duration::from_secs(1),
        ));

        let commitment = BuilderCommitment::from_bytes([0; 256]);
        let cloned_commitment = commitment.clone();
        let cloned_state = state.clone();

        {
            let mut global_state_write_lock = state.global_state.write_arc().await;
            let block_id = BlockId {
                hash: commitment,
                view: ViewNumber::new(1),
            };

            let payload = TestBlockPayload {
                transactions: vec![TestTransaction::new(vec![1, 2, 3, 4])],
            };

            let (vid_trigger_sender, _) = async_compatibility_layer::channel::oneshot();
            let (_, vid_receiver) = unbounded();

            global_state_write_lock.blocks.put(
                block_id,
                BlockInfo {
                    block_payload: payload,
                    metadata: TestMetadata {
                        num_transactions: 1,
                    },
                    vid_trigger: Arc::new(async_lock::RwLock::new(Some(vid_trigger_sender))),
                    vid_receiver: Arc::new(async_lock::RwLock::new(crate::WaitAndKeep::Wait(
                        vid_receiver,
                    ))),
                    offered_fee: 100,
                    truncated: false,
                },
            );
        };

        let claim_block_header_input_join_handle = async_std::task::spawn(async move {
            let signature =
                BLSPubKey::sign(&leader_private_key, cloned_commitment.as_ref()).unwrap();
            cloned_state
                .claim_block_header_input_implementation(
                    &cloned_commitment,
                    1,
                    leader_public_key,
                    &signature,
                )
                .await
        });

        let result = claim_block_header_input_join_handle.await;

        match result {
            Err(ClaimBlockHeaderInputError::WaitAndKeepGetError(_)) => {
                // This is what we expect.
                // This message *should* indicate that the signature passed
                // did not match the given public key.
            }
            Err(err) => {
                panic!("Unexpected error: {:?}", err);
            }
            Ok(_) => {
                panic!("Expected an error, but got a result");
            }
        }
    }

    /// This test checks that successful response is returned when the VID is
    /// received in time.
    #[async_std::test]
    async fn test_claim_block_header_input_success() {
        let (bootstrap_sender, _) = async_broadcast::broadcast(10);
        let (tx_sender, _) = async_broadcast::broadcast(10);
        let (builder_public_key, builder_private_key) =
            <BLSPubKey as BuilderSignatureKey>::generated_from_seed_indexed([0; 32], 0);
        let (leader_public_key, leader_private_key) =
            <BLSPubKey as SignatureKey>::generated_from_seed_indexed([0; 32], 1);
        let parent_commit = vid_commitment(&[], 8);

        let state = Arc::new(ProxyGlobalState::<TestTypes>::new(
            Arc::new(RwLock::new(GlobalState::<TestTypes>::new(
                bootstrap_sender,
                tx_sender,
                parent_commit,
                ViewNumber::new(0),
                ViewNumber::new(0),
                10,
            ))),
            (builder_public_key, builder_private_key.clone()),
            Duration::from_secs(1),
        ));

        let commitment = BuilderCommitment::from_bytes([0; 256]);
        let cloned_commitment = commitment.clone();
        let cloned_state = state.clone();

        let vid_sender = {
            let mut global_state_write_lock = state.global_state.write_arc().await;
            let block_id = BlockId {
                hash: commitment,
                view: ViewNumber::new(1),
            };

            let payload = TestBlockPayload {
                transactions: vec![TestTransaction::new(vec![1, 2, 3, 4])],
            };

            let (vid_trigger_sender, _) = async_compatibility_layer::channel::oneshot();
            let (vid_sender, vid_receiver) = unbounded();

            global_state_write_lock.blocks.put(
                block_id,
                BlockInfo {
                    block_payload: payload,
                    metadata: TestMetadata {
                        num_transactions: 1,
                    },
                    vid_trigger: Arc::new(async_lock::RwLock::new(Some(vid_trigger_sender))),
                    vid_receiver: Arc::new(async_lock::RwLock::new(crate::WaitAndKeep::Wait(
                        vid_receiver,
                    ))),
                    offered_fee: 100,
                    truncated: false,
                },
            );

            vid_sender
        };

        let claim_block_header_input_join_handle = async_std::task::spawn(async move {
            let signature =
                BLSPubKey::sign(&leader_private_key, cloned_commitment.as_ref()).unwrap();
            cloned_state
                .claim_block_header_input_implementation(
                    &cloned_commitment,
                    1,
                    leader_public_key,
                    &signature,
                )
                .await
        });

        vid_sender
            .send(precompute_vid_commitment(&[1, 2, 3, 4], 2))
            .await
            .unwrap();

        let result = claim_block_header_input_join_handle.await;

        match result {
            Err(err) => {
                panic!("Unexpected error: {:?}", err);
            }
            Ok(_) => {
                // This is expected.
            }
        }
    }

    // handle_da_event Tests

    /// This test checks that the error [HandleDaEventError::SignatureValidationFailed]
    /// is returned under the right conditions of invoking
    /// [handle_da_event_implementation].
    ///
    /// To trigger this error, we simply need to ensure that the public keys
    /// provided for the leader and the sender do not match.
    #[async_std::test]
    async fn test_handle_da_event_implementation_error_sender_is_not_leader() {
        let (sender_public_key, sender_private_key) =
            <BLSPubKey as BuilderSignatureKey>::generated_from_seed_indexed([0; 32], 0);
        let (leader_public_key, _) =
            <BLSPubKey as BuilderSignatureKey>::generated_from_seed_indexed([0; 32], 1);
        let (da_channel_sender, _) = async_broadcast::broadcast(10);
        let total_nodes = NonZeroUsize::new(10).unwrap();
        let view_number = ViewNumber::new(10);

        let da_proposal = DaProposal::<TestTypes> {
            encoded_transactions: Arc::new([1, 2, 3, 4, 5, 6]),
            metadata: TestMetadata {
                num_transactions: 1,
            },
            view_number,
        };

        let encoded_txns_hash = Sha256::digest(&da_proposal.encoded_transactions);
        let signature =
            <BLSPubKey as SignatureKey>::sign(&sender_private_key, &encoded_txns_hash).unwrap();

        let signed_da_proposal = Arc::new(Proposal {
            data: da_proposal,
            signature,
            _pd: Default::default(),
        });

        let result = handle_da_event_implementation(
            &da_channel_sender,
            signed_da_proposal.clone(),
            sender_public_key,
            leader_public_key,
            total_nodes,
        )
        .await;

        match result {
            Err(HandleDaEventError::SenderIsNotLeader) => {
                // This is expected.
            }
            Ok(_) => {
                panic!("expected an error, but received a successful attempt instead")
            }
            Err(err) => {
                panic!("Unexpected error: {:?}", err);
            }
        }
    }

    /// This test checks that the error [HandleDaEventError::SignatureValidationFailed]
    /// is returned under the right conditions of invoking
    /// [handle_da_event_implementation].
    ///
    /// To trigger this error, we simply need to ensure that signature provided
    /// to the [Proposal] does not match the public key of the sender.
    /// Additionally, the public keys passed for both the leader and the sender
    /// need to match each other.
    #[async_std::test]
    async fn test_handle_da_event_implementation_error_signature_validation_failed() {
        let (sender_public_key, _) =
            <BLSPubKey as BuilderSignatureKey>::generated_from_seed_indexed([0; 32], 0);
        let (_, leader_private_key) =
            <BLSPubKey as BuilderSignatureKey>::generated_from_seed_indexed([0; 32], 1);
        let (da_channel_sender, _) = async_broadcast::broadcast(10);
        let total_nodes = NonZeroUsize::new(10).unwrap();
        let view_number = ViewNumber::new(10);

        let da_proposal = DaProposal::<TestTypes> {
            encoded_transactions: Arc::new([1, 2, 3, 4, 5, 6]),
            metadata: TestMetadata {
                num_transactions: 1,
            }, // arbitrary
            view_number,
        };

        let encoded_txns_hash = Sha256::digest(&da_proposal.encoded_transactions);
        let signature =
            <BLSPubKey as SignatureKey>::sign(&leader_private_key, &encoded_txns_hash).unwrap();

        let signed_da_proposal = Arc::new(Proposal {
            data: da_proposal,
            signature,
            _pd: Default::default(),
        });

        let result = handle_da_event_implementation(
            &da_channel_sender,
            signed_da_proposal.clone(),
            sender_public_key,
            sender_public_key,
            total_nodes,
        )
        .await;

        match result {
            Err(HandleDaEventError::SignatureValidationFailed) => {
                // This is expected.
            }
            Ok(_) => {
                panic!("expected an error, but received a successful attempt instead")
            }
            Err(err) => {
                panic!("Unexpected error: {:?}", err);
            }
        }
    }

    /// This test checks that the error [HandleDaEventError::BroadcastFailed]
    /// is returned under the right conditions of invoking
    /// [handle_da_event_implementation].
    ///
    /// To trigger this error, we simply need to ensure that the broadcast
    /// channel receiver has been closed / dropped before the attempt to
    /// send on the broadcast sender is performed.
    #[async_std::test]
    async fn test_handle_da_event_implementation_error_broadcast_failed() {
        let (sender_public_key, sender_private_key) =
            <BLSPubKey as BuilderSignatureKey>::generated_from_seed_indexed([0; 32], 0);
        let (leader_public_key, _) =
            <BLSPubKey as BuilderSignatureKey>::generated_from_seed_indexed([0; 32], 0);
        let da_channel_sender = {
            let (da_channel_sender, _) = async_broadcast::broadcast(10);
            da_channel_sender
        };

        let total_nodes = NonZeroUsize::new(10).unwrap();
        let view_number = ViewNumber::new(10);

        let da_proposal = DaProposal::<TestTypes> {
            encoded_transactions: Arc::new([1, 2, 3, 4, 5, 6]),
            metadata: TestMetadata {
                num_transactions: 1,
            }, // arbitrary
            view_number,
        };

        let encoded_txns_hash = Sha256::digest(&da_proposal.encoded_transactions);
        let signature =
            <BLSPubKey as SignatureKey>::sign(&sender_private_key, &encoded_txns_hash).unwrap();

        let signed_da_proposal = Arc::new(Proposal {
            data: da_proposal,
            signature,
            _pd: Default::default(),
        });

        let result = handle_da_event_implementation(
            &da_channel_sender,
            signed_da_proposal.clone(),
            sender_public_key,
            leader_public_key,
            total_nodes,
        )
        .await;

        match result {
            Err(HandleDaEventError::BroadcastFailed(_)) => {
                // This error is expected
            }
            Ok(_) => {
                panic!("Expected an error, but got a result");
            }
            Err(err) => {
                panic!("Unexpected error: {:?}", err);
            }
        }
    }

    /// This test checks the expected successful behavior of the
    /// [handle_da_event_implementation] function.
    #[async_std::test]
    async fn test_handle_da_event_implementation_success() {
        let (sender_public_key, sender_private_key) =
            <BLSPubKey as BuilderSignatureKey>::generated_from_seed_indexed([0; 32], 0);
        let (leader_public_key, _) =
            <BLSPubKey as BuilderSignatureKey>::generated_from_seed_indexed([0; 32], 0);
        let (da_channel_sender, da_channel_receiver) = async_broadcast::broadcast(10);
        let total_nodes = NonZeroUsize::new(10).unwrap();
        let view_number = ViewNumber::new(10);

        let da_proposal = DaProposal::<TestTypes> {
            encoded_transactions: Arc::new([1, 2, 3, 4, 5, 6]),
            metadata: TestMetadata {
                num_transactions: 1,
            }, // arbitrary
            view_number,
        };

        let encoded_txns_hash = Sha256::digest(&da_proposal.encoded_transactions);
        let signature =
            <BLSPubKey as SignatureKey>::sign(&sender_private_key, &encoded_txns_hash).unwrap();

        let signed_da_proposal = Arc::new(Proposal {
            data: da_proposal,
            signature,
            _pd: Default::default(),
        });

        let result = handle_da_event_implementation(
            &da_channel_sender,
            signed_da_proposal.clone(),
            sender_public_key,
            leader_public_key,
            total_nodes,
        )
        .await;

        match result {
            Ok(_) => {
                // This is expected.
            }
            Err(err) => {
                panic!("Unexpected error: {:?}", err);
            }
        }

        let mut da_channel_receiver = da_channel_receiver;
        match da_channel_receiver.next().await {
            Some(MessageType::DaProposalMessage(da_proposal_message)) => {
                assert_eq!(da_proposal_message.proposal, signed_da_proposal);
            }
            _ => {
                panic!("Expected a DaProposalMessage, but got something else");
            }
        }
    }

    // handle_qc_event Tests

    /// This test checks that the error [HandleQcEventError::SenderIsNotLeader]
    /// is returned under the right conditions of invoking
    /// [handle_qc_event_implementation].
    ///
    /// To trigger this error, we simply need to ensure that the public keys
    /// provided for the leader and the sender do not match.
    #[async_std::test]
    async fn test_handle_qc_event_error_sender_is_not_leader() {
        let (sender_public_key, sender_private_key) =
            <BLSPubKey as BuilderSignatureKey>::generated_from_seed_indexed([0; 32], 0);
        let (leader_public_key, _) =
            <BLSPubKey as BuilderSignatureKey>::generated_from_seed_indexed([0; 32], 1);
        let (qc_channel_sender, _) = async_broadcast::broadcast(10);
        let view_number = ViewNumber::new(10);

        let qc_proposal = {
            let leaf = Leaf::<TestTypes>::genesis(
                &TestValidatedState::default(),
                &TestInstanceState::default(),
            )
            .await;

            QuorumProposal::<TestTypes> {
                block_header: leaf.block_header().clone(),
                view_number,
                justify_qc: QuorumCertificate::genesis::<TestVersions>(
                    &TestValidatedState::default(),
                    &TestInstanceState::default(),
                )
                .await,
                upgrade_certificate: None,
                proposal_certificate: None,
            }
        };

        let leaf = Leaf::from_quorum_proposal(&qc_proposal);

        let signature =
            <BLSPubKey as SignatureKey>::sign(&sender_private_key, leaf.legacy_commit().as_ref())
                .unwrap();

        let signed_qc_proposal = Arc::new(Proposal {
            data: qc_proposal,
            signature,
            _pd: Default::default(),
        });

        let result = handle_qc_event_implementation(
            &qc_channel_sender,
            signed_qc_proposal.clone(),
            sender_public_key,
            leader_public_key,
        )
        .await;

        match result {
            Err(HandleQcEventError::SenderIsNotLeader) => {
                // This is expected.
            }
            Ok(_) => {
                panic!("expected an error, but received a successful attempt instead");
            }
            Err(err) => {
                panic!("Unexpected error: {:?}", err);
            }
        }
    }

    /// This test checks that the error [HandleQcEventError::SignatureValidationFailed]
    /// is returned under the right conditions of invoking
    /// [handle_qc_event_implementation].
    ///
    /// To trigger this error, we simply need to ensure that the signature
    /// provided to the [Proposal] does not match the public key of the sender.
    ///
    /// Additionally, the public keys passed for both the leader and the sender
    /// need to match each other.
    #[async_std::test]
    async fn test_handle_qc_event_error_signature_validation_failed() {
        let (sender_public_key, _) =
            <BLSPubKey as BuilderSignatureKey>::generated_from_seed_indexed([0; 32], 0);
        let (_, leader_private_key) =
            <BLSPubKey as BuilderSignatureKey>::generated_from_seed_indexed([0; 32], 1);
        let (qc_channel_sender, _) = async_broadcast::broadcast(10);
        let view_number = ViewNumber::new(10);

        let qc_proposal = {
            let leaf = Leaf::<TestTypes>::genesis(
                &TestValidatedState::default(),
                &TestInstanceState::default(),
            )
            .await;

            QuorumProposal::<TestTypes> {
                block_header: leaf.block_header().clone(),
                view_number,
                justify_qc: QuorumCertificate::genesis::<TestVersions>(
                    &TestValidatedState::default(),
                    &TestInstanceState::default(),
                )
                .await,
                upgrade_certificate: None,
                proposal_certificate: None,
            }
        };

        let leaf = Leaf::from_quorum_proposal(&qc_proposal);

        let signature =
            <BLSPubKey as SignatureKey>::sign(&leader_private_key, leaf.legacy_commit().as_ref())
                .unwrap();

        let signed_qc_proposal = Arc::new(Proposal {
            data: qc_proposal,
            signature,
            _pd: Default::default(),
        });

        let result = handle_qc_event_implementation(
            &qc_channel_sender,
            signed_qc_proposal.clone(),
            sender_public_key,
            sender_public_key,
        )
        .await;

        match result {
            Err(HandleQcEventError::SignatureValidationFailed) => {
                // This is expected.
            }
            Ok(_) => {
                panic!("expected an error, but received a successful attempt instead");
            }
            Err(err) => {
                panic!("Unexpected error: {:?}", err);
            }
        }
    }

    /// This test checks that the error [HandleQcEventError::BroadcastFailed]
    /// is returned under the right conditions of invoking
    /// [handle_qc_event_implementation].
    ///
    /// To trigger this error, we simply need to ensure that the broadcast
    /// channel receiver has been closed / dropped before the attempt to
    /// send on the broadcast sender is performed.
    #[async_std::test]
    async fn test_handle_qc_event_error_broadcast_failed() {
        let (sender_public_key, sender_private_key) =
            <BLSPubKey as BuilderSignatureKey>::generated_from_seed_indexed([0; 32], 0);
        let (leader_public_key, _) =
            <BLSPubKey as BuilderSignatureKey>::generated_from_seed_indexed([0; 32], 0);
        let qc_channel_sender = {
            let (qc_channel_sender, _) = async_broadcast::broadcast(10);
            qc_channel_sender
        };

        let view_number = ViewNumber::new(10);

        let qc_proposal = {
            let leaf = Leaf::<TestTypes>::genesis(
                &TestValidatedState::default(),
                &TestInstanceState::default(),
            )
            .await;

            QuorumProposal::<TestTypes> {
                block_header: leaf.block_header().clone(),
                view_number,
                justify_qc: QuorumCertificate::genesis::<TestVersions>(
                    &TestValidatedState::default(),
                    &TestInstanceState::default(),
                )
                .await,
                upgrade_certificate: None,
                proposal_certificate: None,
            }
        };

        let leaf = Leaf::from_quorum_proposal(&qc_proposal);

        let signature =
            <BLSPubKey as SignatureKey>::sign(&sender_private_key, leaf.legacy_commit().as_ref())
                .unwrap();

        let signed_qc_proposal = Arc::new(Proposal {
            data: qc_proposal,
            signature,
            _pd: Default::default(),
        });

        let result = handle_qc_event_implementation(
            &qc_channel_sender,
            signed_qc_proposal.clone(),
            sender_public_key,
            leader_public_key,
        )
        .await;

        match result {
            Err(HandleQcEventError::BroadcastFailed(_)) => {
                // This is expected.
            }
            Ok(_) => {
                panic!("Expected an error, but got a result");
            }
            Err(err) => {
                panic!("Unexpected error: {:?}", err);
            }
        }
    }

    /// This test checks to ensure that [handle_qc_event_implementation]
    /// completes successfully as expected when the correct conditions are met.
    #[async_std::test]
    async fn test_handle_qc_event_success() {
        let (sender_public_key, sender_private_key) =
            <BLSPubKey as BuilderSignatureKey>::generated_from_seed_indexed([0; 32], 0);
        let (leader_public_key, _) =
            <BLSPubKey as BuilderSignatureKey>::generated_from_seed_indexed([0; 32], 0);
        let (qc_channel_sender, qc_channel_receiver) = async_broadcast::broadcast(10);
        let view_number = ViewNumber::new(10);

        let qc_proposal = {
            let leaf = Leaf::<TestTypes>::genesis(
                &TestValidatedState::default(),
                &TestInstanceState::default(),
            )
            .await;

            QuorumProposal::<TestTypes> {
                block_header: leaf.block_header().clone(),
                view_number,
                justify_qc: QuorumCertificate::genesis::<TestVersions>(
                    &TestValidatedState::default(),
                    &TestInstanceState::default(),
                )
                .await,
                upgrade_certificate: None,
                proposal_certificate: None,
            }
        };

        let leaf = Leaf::from_quorum_proposal(&qc_proposal);

        let signature =
            <BLSPubKey as SignatureKey>::sign(&sender_private_key, leaf.legacy_commit().as_ref())
                .unwrap();

        let signed_qc_proposal = Arc::new(Proposal {
            data: qc_proposal,
            signature,
            _pd: Default::default(),
        });

        let result = handle_qc_event_implementation(
            &qc_channel_sender,
            signed_qc_proposal.clone(),
            sender_public_key,
            leader_public_key,
        )
        .await;

        match result {
            Ok(_) => {
                // This is expected.
            }
            Err(err) => {
                panic!("Unexpected error: {:?}", err);
            }
        }

        let mut qc_channel_receiver = qc_channel_receiver;
        match qc_channel_receiver.next().await {
            Some(MessageType::QCMessage(da_proposal_message)) => {
                assert_eq!(da_proposal_message.proposal, signed_qc_proposal);
            }
            _ => {
                panic!("Expected a QCMessage, but got something else");
            }
        }
    }

    // HandleReceivedTxns Tests

    /// This test checks that the error [HandleReceivedTxnsError::TooManyTransactions]
    /// is returned when the conditions are met.
    ///
    /// To trigger this error we simply provide a broadcast channel with a
    /// buffer smaller than the number of transactions we are attempting to
    /// send through it.
    #[async_std::test]
    async fn test_handle_received_txns_error_too_many_transactions() {
        let (tx_sender, tx_receiver) = async_broadcast::broadcast(2);
        let num_transactions = 5;
        let mut txns = Vec::with_capacity(num_transactions);
        for index in 0..num_transactions {
            txns.push(TestTransaction::new(vec![index as u8]));
        }
        let txns = txns;

        {
            let mut handle_received_txns_iter = HandleReceivedTxns::<TestTypes>::new(
                tx_sender,
                txns.clone(),
                TransactionSource::HotShot,
                10,
            );

            assert!(handle_received_txns_iter.next().is_some());
            assert!(handle_received_txns_iter.next().is_some());
            match handle_received_txns_iter.next() {
                Some(Err(HandleReceivedTxnsError::TooManyTransactions)) => {
                    // This is expected,
                }
                Some(Err(err)) => {
                    panic!("Unexpected error: {:?}", err);
                }
                Some(Ok(_)) => {
                    panic!("Expected an error, but got a result");
                }
                None => {
                    panic!("Expected an error, but got a result");
                }
            }
        }

        let mut tx_receiver = tx_receiver;
        assert!(tx_receiver.next().await.is_some());
        assert!(tx_receiver.next().await.is_some());
        assert!(tx_receiver.next().await.is_none());
    }

    /// This test checks that the error [HandleReceivedTxnsError::TransactionTooBig]
    /// when the conditions are met.
    ///
    /// To trigger this error we simply provide a [TestTransaction] whose size
    /// exceeds the maximum transaction length. we pass to [HandleReceivedTxns].
    #[async_std::test]
    async fn test_handle_received_txns_error_transaction_too_big() {
        let (tx_sender, tx_receiver) = async_broadcast::broadcast(10);
        let num_transactions = 2;
        let mut txns = Vec::with_capacity(num_transactions + 1);
        for index in 0..num_transactions {
            txns.push(TestTransaction::new(vec![index as u8]));
        }
        txns.push(TestTransaction::new(vec![0; 256]));
        let txns = txns;

        {
            let mut handle_received_txns_iter = HandleReceivedTxns::<TestTypes>::new(
                tx_sender,
                txns.clone(),
                TransactionSource::HotShot,
                10,
            );

            assert!(handle_received_txns_iter.next().is_some());
            assert!(handle_received_txns_iter.next().is_some());
            match handle_received_txns_iter.next() {
                Some(Err(HandleReceivedTxnsError::TransactionTooBig {
                    estimated_length,
                    max_txn_len,
                })) => {
                    // This is expected,
                    assert!(estimated_length >= 256);
                    assert_eq!(max_txn_len, 10);
                }
                Some(Err(err)) => {
                    panic!("Unexpected error: {:?}", err);
                }
                Some(Ok(_)) => {
                    panic!("Expected an error, but got a result");
                }
                None => {
                    panic!("Expected an error, but got a result");
                }
            }
        }

        let mut tx_receiver = tx_receiver;
        assert!(tx_receiver.next().await.is_some());
        assert!(tx_receiver.next().await.is_some());
        assert!(tx_receiver.next().await.is_none());
    }

    /// This test checks that the error [HandleReceivedTxnsError::Internal]
    /// is returned when the broadcast channel is closed.
    ///
    /// To trigger this error we simply close the broadcast channel receiver
    /// before attempting to send any transactions through the broadcast channel
    /// sender.
    #[async_std::test]
    async fn test_handle_received_txns_error_internal() {
        let tx_sender = {
            let (tx_sender, _) = async_broadcast::broadcast(10);
            tx_sender
        };

        let num_transactions = 10;
        let mut txns = Vec::with_capacity(num_transactions);
        for index in 0..num_transactions {
            txns.push(TestTransaction::new(vec![index as u8]));
        }
        txns.push(TestTransaction::new(vec![0; 256]));
        let txns = txns;

        {
            let mut handle_received_txns_iter = HandleReceivedTxns::<TestTypes>::new(
                tx_sender,
                txns.clone(),
                TransactionSource::HotShot,
                10,
            );

            match handle_received_txns_iter.next() {
                Some(Err(HandleReceivedTxnsError::Internal(err))) => {
                    // This is expected,

                    match err {
                        async_broadcast::TrySendError::Closed(_) => {
                            // This is expected.
                        }
                        _ => {
                            panic!("Unexpected error: {:?}", err);
                        }
                    }
                }
                Some(Err(err)) => {
                    panic!("Unexpected error: {:?}", err);
                }
                Some(Ok(_)) => {
                    panic!("Expected an error, but got a result");
                }
                None => {
                    panic!("Expected an error, but got a result");
                }
            }
        }
    }

    /// This test checks that [HandleReceivedTxns] processes completely without
    /// issue when the conditions are correct for it to do so.
    #[async_std::test]
    async fn test_handle_received_txns_success() {
        let (tx_sender, tx_receiver) = async_broadcast::broadcast(10);
        let num_transactions = 10;
        let mut txns = Vec::with_capacity(num_transactions);
        for index in 0..num_transactions {
            txns.push(TestTransaction::new(vec![index as u8]));
        }
        let txns = txns;

        let handle_received_txns_iter = HandleReceivedTxns::<TestTypes>::new(
            tx_sender,
            txns.clone(),
            TransactionSource::HotShot,
            10,
        );

        for iteration in handle_received_txns_iter {
            match iteration {
                Ok(_) => {
                    // This is expected.
                }
                Err(err) => {
                    panic!("Unexpected error: {:?}", err);
                }
            }
        }

        let mut tx_receiver = tx_receiver;
        for tx in txns {
            match tx_receiver.next().await {
                Some(received_txn) => {
                    assert_eq!(received_txn.tx, tx);
                }
                _ => {
                    panic!("Expected a TransactionMessage, but got something else");
                }
            }
        }
    }

    /// This test checks that the error [ConnectToEventsServiceError::Connection]
    /// is returned when [connect_to_events_service] is invoked.
    ///
    /// This error may be difficult to control in all environments. In order
    /// to control this specific case, the underlying client being passed to
    /// [connect_to_events_service] is a mock that always returns false when
    /// [check_connection] is invoked.
    #[async_std::test]
    async fn test_connect_to_events_service_mock_error_connection() {
        struct ConnectionFailure;

        #[async_trait::async_trait]
        impl HotShotEventsService<TestTypes> for ConnectionFailure {
            type EventsStream =
                Receiver<Result<Event<TestTypes>, hotshot_events_service::events::Error>>;
            type EventsError = hotshot_events_service::events::Error;
            type StartUpInfo = StartupInfo<TestTypes>;
            type StartUpInfoError = hotshot_events_service::events::Error;

            async fn check_connection(&self, _timeout: Option<Duration>) -> bool {
                false
            }

            async fn events(&self) -> Result<Self::EventsStream, Self::EventsError> {
                todo!()
            }

            async fn startup_info(&self) -> Result<Self::StartUpInfo, Self::StartUpInfoError> {
                todo!()
            }
        }

        let client = ConnectionFailure;

        match connect_to_events_service(&client).await {
            Err(ConnectToEventsServiceError::Connection) => {
                // This is expected.
            }
            Ok(_) => {
                panic!("Expected an error, but got a result");
            }
            Err(err) => {
                panic!("Unexpected error: {:?}", err);
            }
        }
    }

    /// This test checks that the error [ConnectToEventsServiceError::Subscription]
    /// is returned when [connect_to_events_service] is invoked.
    ///
    /// This error may be difficult to control in all environments. In order
    /// to control this specific case, the underlying client being passed to
    /// [connect_to_events_service] is a mock that always returns an error when
    /// [events] is invoked.
    #[async_std::test]
    async fn test_connect_to_events_service_mock_error_events() {
        struct EventsFailure;

        #[async_trait::async_trait]
        impl HotShotEventsService<TestTypes> for EventsFailure {
            type EventsStream =
                Receiver<Result<Event<TestTypes>, hotshot_events_service::events::Error>>;
            type EventsError = hotshot_events_service::events::Error;
            type StartUpInfo = StartupInfo<TestTypes>;
            type StartUpInfoError = hotshot_events_service::events::Error;

            async fn check_connection(&self, _timeout: Option<Duration>) -> bool {
                true
            }

            async fn events(&self) -> Result<Self::EventsStream, Self::EventsError> {
                Err(hotshot_events_service::events::Error::Custom {
                    message: "This is a custom error".to_string(),
                    status: StatusCode::INTERNAL_SERVER_ERROR,
                })
            }

            async fn startup_info(&self) -> Result<Self::StartUpInfo, Self::StartUpInfoError> {
                todo!()
            }
        }

        let client = EventsFailure;

        match connect_to_events_service(&client).await {
            Err(ConnectToEventsServiceError::Subscription(
                hotshot_events_service::events::Error::Custom { .. },
            )) => {
                // This is expected.
            }
            Ok(_) => {
                panic!("Expected an error, but got a result");
            }
            Err(err) => {
                panic!("Unexpected error: {:?}", err);
            }
        }
    }

    /// This test checks that the error [ConnectToEventsServiceError::StartupInfo]
    /// is returned when [connect_to_events_service] is invoked.
    ///
    /// This error may be difficult to control in all environments. In order
    /// to control this specific case, the underlying client being passed to
    /// [connect_to_events_service] is a mock that always returns an error when
    /// [startup_info] is invoked.
    #[async_std::test]
    async fn test_connect_to_service_mock_error_startup_info() {
        type EventsStream =
            Receiver<Result<Event<TestTypes>, hotshot_events_service::events::Error>>;
        struct StartupInfoFailure(Arc<RwLock<Option<EventsStream>>>);

        #[async_trait::async_trait]
        impl HotShotEventsService<TestTypes> for StartupInfoFailure {
            type EventsStream = EventsStream;
            type EventsError = hotshot_events_service::events::Error;
            type StartUpInfo = StartupInfo<TestTypes>;
            type StartUpInfoError = hotshot_events_service::events::Error;

            async fn check_connection(&self, _timeout: Option<Duration>) -> bool {
                true
            }

            async fn events(&self) -> Result<Self::EventsStream, Self::EventsError> {
                let mut write_lock_guard = self.0.write_arc().await;

                write_lock_guard
                    .take()
                    .ok_or(hotshot_events_service::events::Error::Custom {
                        message: "This is a custom error".to_string(),
                        status: StatusCode::INTERNAL_SERVER_ERROR,
                    })
            }

            async fn startup_info(&self) -> Result<Self::StartUpInfo, Self::StartUpInfoError> {
                Err(hotshot_events_service::events::Error::Custom {
                    message: "This is a custom error".to_string(),
                    status: StatusCode::INTERNAL_SERVER_ERROR,
                })
            }
        }

        let client = StartupInfoFailure(Arc::new(RwLock::new(Some(channel(10).1))));

        match connect_to_events_service(&client).await {
            Err(ConnectToEventsServiceError::StartupInfo(
                hotshot_events_service::events::Error::Custom { .. },
            )) => {
                // This is expected.
            }
            Ok(_) => {
                panic!("Expected an error, but got a result");
            }
            Err(err) => {
                panic!("Unexpected error: {:?}", err);
            }
        }
    }

    /// This test checks that [connect_to_events_service] completes
    /// successfully.
    #[async_std::test]
    async fn test_connect_to_service_mock_success() {
        type EventsStream =
            Receiver<Result<Event<TestTypes>, hotshot_events_service::events::Error>>;
        struct Success(Arc<RwLock<Option<EventsStream>>>);

        #[async_trait::async_trait]
        impl HotShotEventsService<TestTypes> for Success {
            type EventsStream = EventsStream;
            type EventsError = hotshot_events_service::events::Error;
            type StartUpInfo = StartupInfo<TestTypes>;
            type StartUpInfoError = hotshot_events_service::events::Error;

            async fn check_connection(&self, _timeout: Option<Duration>) -> bool {
                true
            }

            async fn events(&self) -> Result<Self::EventsStream, Self::EventsError> {
                let mut write_lock_guard = self.0.write_arc().await;

                write_lock_guard
                    .take()
                    .ok_or(hotshot_events_service::events::Error::Custom {
                        message: "This is a custom error".to_string(),
                        status: StatusCode::INTERNAL_SERVER_ERROR,
                    })
            }

            async fn startup_info(&self) -> Result<Self::StartUpInfo, Self::StartUpInfoError> {
                Ok(StartupInfo {
                    known_node_with_stake: vec![],
                    non_staked_node_count: 0,
                })
            }
        }

        let client = Success(Arc::new(RwLock::new(Some(channel(10).1))));

        match connect_to_events_service(&client).await {
            Ok(_) => {
                // This is expected.
            }
            Err(err) => {
                panic!("Unexpected error: {:?}", err);
            }
        }
    }
}<|MERGE_RESOLUTION|>--- conflicted
+++ resolved
@@ -1784,10 +1784,7 @@
 
     use async_compatibility_layer::channel::unbounded;
     use async_lock::RwLock;
-<<<<<<< HEAD
-=======
     use committable::{Commitment, Committable};
->>>>>>> 7a2d56bb
     use futures::{
         channel::mpsc::{channel, Receiver},
         StreamExt,
@@ -1826,11 +1823,7 @@
             connect_to_events_service, ConnectToEventsServiceError, HandleReceivedTxnsError,
             INITIAL_MAX_BLOCK_SIZE,
         },
-<<<<<<< HEAD
-        BlockId, BuilderStateId, LegacyCommit,
-=======
         BlockId, BuilderStateId, ParentBlockReferences,
->>>>>>> 7a2d56bb
     };
 
     use super::{
