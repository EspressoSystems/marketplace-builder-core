use hotshot::types::Event;
use hotshot_builder_api::v0_1::{
    block_info::{AvailableBlockData, AvailableBlockHeaderInput, AvailableBlockInfo},
    builder::BuildError,
    data_source::{AcceptsTxnSubmits, BuilderDataSource},
};
use hotshot_types::{
    data::{DaProposal, Leaf, QuorumProposal},
    event::EventType,
    message::Proposal,
    traits::{
        block_contents::BlockPayload,
        node_implementation::{ConsensusTime, NodeType},
        signature_key::{BuilderSignatureKey, SignatureKey},
    },
    utils::BuilderCommitment,
    vid::{VidCommitment, VidPrecomputeData},
};
use lru::LruCache;
use vbs::version::StaticVersionType;

use marketplace_builder_shared::block::{BlockId, BuilderStateId, ParentBlockReferences};

use crate::builder_state::{MessageType, RequestMessage, ResponseMessage};
use crate::{
    builder_state::{
        BuildBlockInfo, DaProposalMessage, DecideMessage, QuorumProposalMessage, TransactionSource,
        TriggerStatus,
    },
    LegacyCommit as _,
};
use crate::{WaitAndKeep, WaitAndKeepGetError};
pub use async_broadcast::{broadcast, RecvError, TryRecvError};
use async_broadcast::{Sender as BroadcastSender, TrySendError};
use async_compatibility_layer::{
    art::async_sleep,
    art::async_timeout,
    channel::{unbounded, OneShotSender},
};
use async_lock::RwLock;
use async_trait::async_trait;
use committable::{Commitment, Committable};
use futures::stream::StreamExt;
use futures::{future::BoxFuture, Stream};
use sha2::{Digest, Sha256};
use std::collections::HashMap;
use std::num::NonZeroUsize;
use std::sync::Arc;
use std::time::Duration;
use std::{fmt::Display, time::Instant};
use tagged_base64::TaggedBase64;
use tide_disco::method::ReadState;

// We will not increment max block value if we aren't able to serve a response
// with a margin below [`ProxyGlobalState::max_api_waiting_time`]
// more than [`ProxyGlobalState::max_api_waiting_time`] / `VID_RESPONSE_TARGET_MARGIN_DIVISOR`
const VID_RESPONSE_TARGET_MARGIN_DIVISOR: u32 = 10;

// It holds all the necessary information for a block
#[derive(Debug)]
pub struct BlockInfo<Types: NodeType> {
    pub block_payload: Types::BlockPayload,
    pub metadata: <<Types as NodeType>::BlockPayload as BlockPayload<Types>>::Metadata,
    pub vid_trigger: Arc<RwLock<Option<OneShotSender<TriggerStatus>>>>,
    pub vid_receiver: Arc<RwLock<WaitAndKeep<(VidCommitment, VidPrecomputeData)>>>,
    pub offered_fee: u64,
    // Could we have included more transactions with this block, but chose not to?
    pub truncated: bool,
}

/// [`ReceivedTransaction`] represents receipt information concerning a received
/// [`NodeType::Transaction`].
#[derive(Debug)]
pub struct ReceivedTransaction<Types: NodeType> {
    // the transaction
    pub tx: Types::Transaction,
    // transaction's hash
    pub commit: Commitment<Types::Transaction>,
    // transaction's esitmated length
    pub len: u64,
    // transaction's source
    pub source: TransactionSource,
    // received time
    pub time_in: Instant,
}

/// Adjustable limits for block size ceiled by
/// maximum block size allowed by the protocol
#[derive(Debug, Clone)]
pub struct BlockSizeLimits {
    // maximum block size allowed by the protocol
    pub protocol_max_block_size: u64,
    // estimated maximum block size we can build in time
    pub max_block_size: u64,
    pub increment_period: Duration,
    pub last_block_size_increment: Instant,
}

impl BlockSizeLimits {
    /// Never go lower than 10 kilobytes
    pub const MAX_BLOCK_SIZE_FLOOR: u64 = 10_000;
    /// When adjusting max block size, it will be decremented or incremented
    /// by current value / `MAX_BLOCK_SIZE_CHANGE_DIVISOR`
    pub const MAX_BLOCK_SIZE_CHANGE_DIVISOR: u64 = 10;

    pub fn new(protocol_max_block_size: u64, increment_period: Duration) -> Self {
        Self {
            protocol_max_block_size,
            max_block_size: protocol_max_block_size,
            increment_period,
            last_block_size_increment: Instant::now(),
        }
    }

    /// If increment period has elapsed or `force` flag is set,
    /// increment [`Self::max_block_size`] by current value * [`Self::MAX_BLOCK_SIZE_CHANGE_DIVISOR`]
    /// with [`Self::protocol_max_block_size`] as a ceiling
    pub fn try_increment_block_size(&mut self, force: bool) {
        if force || self.last_block_size_increment.elapsed() >= self.increment_period {
            self.max_block_size = std::cmp::min(
                self.max_block_size
                    + self
                        .max_block_size
                        .div_ceil(Self::MAX_BLOCK_SIZE_CHANGE_DIVISOR),
                self.protocol_max_block_size,
            );
            self.last_block_size_increment = Instant::now();
        }
    }

    /// Decrement [`Self::max_block_size`] by current value * [`Self::MAX_BLOCK_SIZE_CHANGE_DIVISOR`]
    /// with [`Self::MAX_BLOCK_SIZE_FLOOR`] as a floor
    pub fn decrement_block_size(&mut self) {
        self.max_block_size = std::cmp::max(
            self.max_block_size
                - self
                    .max_block_size
                    .div_ceil(Self::MAX_BLOCK_SIZE_CHANGE_DIVISOR),
            Self::MAX_BLOCK_SIZE_FLOOR,
        );
    }
}

/// [`GlobalState`] represents the internalized state of the Builder service as
/// represented from its public facing API.
#[allow(clippy::type_complexity)]
#[derive(Debug)]
pub struct GlobalState<Types: NodeType> {
    // data store for the blocks
    pub blocks: lru::LruCache<BlockId<Types>, BlockInfo<Types>>,

    // registered builder states
    pub spawned_builder_states: HashMap<
        BuilderStateId<Types>,
        (
            // This is provided as an Option for convenience with initialization.
            // When we build the initial state, we don't necessarily want to
            // have to generate a valid ParentBlockReferences object.  As doing
            // such would require a bit of setup.  Additionally it would
            // result in the call signature to `GlobalState::new` changing.
            // However for every subsequent BuilderState, we expect this value
            // to be populated.
            Option<ParentBlockReferences<Types>>,
            BroadcastSender<MessageType<Types>>,
        ),
    >,

    // builder state -> last built block , it is used to respond the client
    // if the req channel times out during get_available_blocks
    pub builder_state_to_last_built_block: HashMap<BuilderStateId<Types>, ResponseMessage>,

    // sending a transaction from the hotshot/private mempool to the builder states
    // NOTE: Currently, we don't differentiate between the transactions from the hotshot and the private mempool
    pub tx_sender: BroadcastSender<Arc<ReceivedTransaction<Types>>>,

    // last garbage collected view number
    pub last_garbage_collected_view_num: Types::View,

    // highest view running builder task
    pub highest_view_num_builder_id: BuilderStateId<Types>,

    pub block_size_limits: BlockSizeLimits,
}

/// `GetChannelForMatchingBuilderError` is an error enum that represents the
/// class of possible errors that can be returned when calling
/// `get_channel_for_matching_builder_or_highest_view_builder` on a
/// `GlobalState`.  These errors are used for internal representations for
/// consistency and testing, and do not leak beyond the `GlobalState` API.
/// As such, they intentionally do not implement traits for serialization.
#[derive(Debug)]
pub(crate) enum GetChannelForMatchingBuilderError {
    NoBuilderStateFound,
}

impl From<GetChannelForMatchingBuilderError> for BuildError {
    fn from(_error: GetChannelForMatchingBuilderError) -> Self {
        BuildError::Error("No builder state found".to_string())
    }
}

impl<Types: NodeType> GlobalState<Types> {
    /// Creates a new [`GlobalState`] with the given parameters.
    /// The resulting [`GlobalState`] will have the given
    /// `last_garbage_collected_view_num` as passed.  Additionally, the
    /// `highest_view_num_builder_id` will be set to a [`BuilderStateId`]
    /// comprised of the given `bootstrapped_builder_state_id` and
    /// `bootstrapped_view_num`.  The `spawned_builder_states` will be created
    /// with a single entry of the same [`BuilderStateId`] and the given
    /// `bootstrap_sender`.
    /// `protocol_max_block_size` is maximum block size allowed by the protocol,
    /// e.g. `chain_config.max_block_size` for espresso-sequencer.
    /// `max_block_size_increment_period` determines the interval between attempts
    /// to increase the builder's block size limit if it is less than the protocol maximum.
    #[allow(clippy::too_many_arguments)]
    pub fn new(
        bootstrap_sender: BroadcastSender<MessageType<Types>>,
        tx_sender: BroadcastSender<Arc<ReceivedTransaction<Types>>>,
        bootstrapped_builder_state_id: VidCommitment,
        bootstrapped_view_num: Types::View,
        last_garbage_collected_view_num: Types::View,
        max_block_size_increment_period: Duration,
        protocol_max_block_size: u64,
    ) -> Self {
        let mut spawned_builder_states = HashMap::new();
        let bootstrap_id = BuilderStateId {
            parent_commitment: bootstrapped_builder_state_id,
            parent_view: bootstrapped_view_num,
        };
        spawned_builder_states.insert(bootstrap_id.clone(), (None, bootstrap_sender.clone()));
        GlobalState {
            blocks: LruCache::new(NonZeroUsize::new(256).unwrap()),
            spawned_builder_states,
            tx_sender,
            last_garbage_collected_view_num,
            builder_state_to_last_built_block: Default::default(),
            highest_view_num_builder_id: bootstrap_id,
            block_size_limits: BlockSizeLimits::new(
                protocol_max_block_size,
                max_block_size_increment_period,
            ),
        }
    }

    /// Associates the given [`BuilderStateId`] with
    /// the given [`BroadcastSender`] in the [`GlobalState`].
    ///
    /// Additionally, if the view of the [`BuilderStateId`] is greater than the
    /// current highest view number, the [`BuilderStateId`] is set as the new
    /// highest view number.
    ///
    /// There is potential here for data loss.  Since we just blindly insert
    /// the [`BuilderStateId`] and [`BroadcastSender`] into the hashmap, we could
    /// potentially be overwriting an existing entry.  This would result in
    /// the loss of access to a [`BroadcastSender`], and could potentially
    /// result in unexpected behavior.
    pub fn register_builder_state(
        &mut self,
        parent_id: BuilderStateId<Types>,
        built_from_proposed_block: ParentBlockReferences<Types>,
        request_sender: BroadcastSender<MessageType<Types>>,
    ) {
        // register the builder state
        let previous_value = self.spawned_builder_states.insert(
            parent_id.clone(),
            (Some(built_from_proposed_block), request_sender),
        );

        if let Some(previous_value) = previous_value {
            tracing::warn!(
                "builder {parent_id} overwrote previous spawned_builder_state entry: {:?}",
                previous_value
            );
        }

        // keep track of the max view number
        if parent_id.parent_view > self.highest_view_num_builder_id.parent_view {
            tracing::info!("registering builder {parent_id} as highest",);
            self.highest_view_num_builder_id = parent_id;
        } else {
            tracing::warn!(
                "builder {parent_id} created; highest registered is {}",
                self.highest_view_num_builder_id,
            );
        }
    }

    /// Ensures that the given [`BuildBlockInfo`]'d id
    /// is within the [`GlobalState`]'s [`blocks`](GlobalState::blocks) LRU Cache.  The cache stores the
    /// [`BlockInfo`] associated with the given [`BuildBlockInfo`]'s id.  However
    /// if it already exists within the LRU cache, then the `BlockInfo` is not
    /// updated.
    ///
    /// Additionally, the [`BuilderStateId`] is associated with the given
    /// [`ResponseMessage`] in the [`Self::builder_state_to_last_built_block`] hashmap.
    ///
    /// No care or consideration is given to anything that may have been
    /// stored with the same key in the [`Self::builder_state_to_last_built_block`].
    pub fn update_global_state(
        &mut self,
        state_id: BuilderStateId<Types>,
        build_block_info: BuildBlockInfo<Types>,
        response_msg: ResponseMessage,
    ) {
        let BuildBlockInfo {
            id,
            block_payload,
            metadata,
            vid_trigger,
            vid_receiver,
            offered_fee,
            truncated,
            ..
        } = build_block_info;

        let previous_cache_entry = self.blocks.put(
            id.clone(),
            BlockInfo {
                block_payload,
                metadata,
                vid_trigger: Arc::new(RwLock::new(Some(vid_trigger))),
                vid_receiver: Arc::new(RwLock::new(WaitAndKeep::Wait(vid_receiver))),
                offered_fee,
                truncated,
            },
        );

        // update the builder state to last built block
        let previous_builder_state_entry = self
            .builder_state_to_last_built_block
            .insert(state_id, response_msg);

        if let Some(previous_builder_state_entry) = previous_builder_state_entry {
            tracing::warn!(
                "block {id} overwrote previous block: {:?}.  previous cache entry: {:?}",
                previous_builder_state_entry,
                previous_cache_entry
            );
        }
    }

    /// Cleans up the [`GlobalState`] by removing all
    /// `spawned_builder_states` that have been stored, up to a derived
    /// reference view.  This cutoff point can be up to the given
    /// `on_decide_view` so long as the provided value is less than or equal
    /// to the `highest_view_num_builder_id`'s view stored on the state.
    /// Beyond that, the state prefers to drop all `spawned_builder_states`
    /// preceding the derived cutoff view.
    ///
    /// In addition the `last_garbage_collected_view_num` is updated to the
    /// target cutoff view number for tracking purposes.  The value returned
    /// is the cutoff view number such that the returned value indicates the
    /// point before which everything was cleaned up.
    pub fn remove_handles(&mut self, on_decide_view: Types::View) -> Types::View {
        // remove everything from the spawned builder states when view_num <= on_decide_view;
        // if we don't have a highest view > decide, use highest view as cutoff.
        let cutoff = std::cmp::min(self.highest_view_num_builder_id.parent_view, on_decide_view);
        self.spawned_builder_states
            .retain(|id, _| id.parent_view >= cutoff);

        let cutoff_u64 = cutoff.u64();
        let gc_view = if cutoff_u64 > 0 { cutoff_u64 - 1 } else { 0 };

        self.last_garbage_collected_view_num = Types::View::new(gc_view);

        cutoff
    }

    // private mempool submit txn
    // Currently, we don't differentiate between the transactions from the hotshot and the private mempool
    pub async fn submit_client_txns(
        &self,
        txns: Vec<<Types as NodeType>::Transaction>,
    ) -> Vec<Result<Commitment<<Types as NodeType>::Transaction>, BuildError>> {
        handle_received_txns(
            &self.tx_sender,
            txns,
            TransactionSource::External,
            self.block_size_limits.max_block_size,
        )
        .await
    }

    /// Helper function that attempts to retrieve the broadcast sender for the given
    /// [`BuilderStateId`]. If the sender does not exist, it will return the
    /// broadcast sender for the for the hightest view number [`BuilderStateId`]
    /// instead.
    pub(crate) fn get_channel_for_matching_builder_or_highest_view_builder(
        &self,
        key: &BuilderStateId<Types>,
    ) -> Result<&BroadcastSender<MessageType<Types>>, GetChannelForMatchingBuilderError> {
        if let Some(id_and_sender) = self.spawned_builder_states.get(key) {
            tracing::info!("Got matching builder for parent {}", key);
            Ok(&id_and_sender.1)
        } else {
            tracing::warn!(
                "failed to recover builder for parent {}, using highest view num builder with {}",
                key,
                self.highest_view_num_builder_id,
            );
            // get the sender for the highest view number builder
            self.spawned_builder_states
                .get(&self.highest_view_num_builder_id)
                .map(|(_, sender)| sender)
                .ok_or(GetChannelForMatchingBuilderError::NoBuilderStateFound)
        }
    }

    // check for the existence of the builder state for a view
    pub fn check_builder_state_existence_for_a_view(&self, key: &Types::View) -> bool {
        // iterate over the spawned builder states and check if the view number exists
        self.spawned_builder_states
            .iter()
            .any(|(id, _)| id.parent_view == *key)
    }

    pub fn should_view_handle_other_proposals(
        &self,
        builder_view: &Types::View,
        proposal_view: &Types::View,
    ) -> bool {
        *builder_view == self.highest_view_num_builder_id.parent_view
            && !self.check_builder_state_existence_for_a_view(proposal_view)
    }
}

pub struct ProxyGlobalState<Types: NodeType> {
    // global state
    global_state: Arc<RwLock<GlobalState<Types>>>,

    // identity keys for the builder
    // May be ideal place as GlobalState interacts with hotshot apis
    // and then can sign on responders as desired
    builder_keys: (
        Types::BuilderSignatureKey, // pub key
        <<Types as NodeType>::BuilderSignatureKey as BuilderSignatureKey>::BuilderPrivateKey, // private key
    ),

    // max waiting time to serve first api request
    max_api_waiting_time: Duration,
}

impl<Types: NodeType> ProxyGlobalState<Types> {
    pub fn new(
        global_state: Arc<RwLock<GlobalState<Types>>>,
        builder_keys: (
            Types::BuilderSignatureKey,
            <<Types as NodeType>::BuilderSignatureKey as BuilderSignatureKey>::BuilderPrivateKey,
        ),
        max_api_waiting_time: Duration,
    ) -> Self {
        ProxyGlobalState {
            global_state,
            builder_keys,
            max_api_waiting_time,
        }
    }
}

/// `AvailableBlocksError` is an error enum that represents the class of possible
/// errors  that can be returned when calling `available_blocks` on a
/// `ProxyGlobalState`.  These errors are used for internal representations
/// for consistency and testing, and do not leak beyond the `ProxyGlobalState`
/// API.  As such, they intentionally do not implement traits for serialization.
#[derive(Debug)]
enum AvailableBlocksError<Types: NodeType> {
    SignatureValidationFailed,
    RequestForAvailableViewThatHasAlreadyBeenDecided,
    SigningBlockFailed(
        <<Types as NodeType>::BuilderSignatureKey as BuilderSignatureKey>::SignError,
    ),
    GetChannelForMatchingBuilderError(GetChannelForMatchingBuilderError),
    NoBlocksAvailable,
    ChannelUnexpectedlyClosed,
}

impl<Types: NodeType> From<GetChannelForMatchingBuilderError> for AvailableBlocksError<Types> {
    fn from(error: GetChannelForMatchingBuilderError) -> Self {
        AvailableBlocksError::GetChannelForMatchingBuilderError(error)
    }
}

impl<Types: NodeType> From<AvailableBlocksError<Types>> for BuildError {
    fn from(error: AvailableBlocksError<Types>) -> Self {
        match error {
            AvailableBlocksError::SignatureValidationFailed => {
                BuildError::Error("Signature validation failed in get_available_blocks".to_string())
            }
            AvailableBlocksError::RequestForAvailableViewThatHasAlreadyBeenDecided => {
                BuildError::Error(
                    "Request for available blocks for a view that has already been decided."
                        .to_string(),
                )
            }
            AvailableBlocksError::SigningBlockFailed(e) => {
                BuildError::Error(format!("Signing over block info failed: {:?}", e))
            }
            AvailableBlocksError::GetChannelForMatchingBuilderError(e) => e.into(),
            AvailableBlocksError::NoBlocksAvailable => {
                BuildError::Error("No blocks available".to_string())
            }
            AvailableBlocksError::ChannelUnexpectedlyClosed => {
                BuildError::Error("Channel unexpectedly closed".to_string())
            }
        }
    }
}

/// `ClaimBlockError` is an error enum that represents the class of possible
/// errors that can be returned when calling `claim_block` on a
/// `ProxyGlobalState`.  These errors are used for internal representations
/// for consistency and testing, and do not leak beyond the `ProxyGlobalState`
/// API.  As such, they intentionally do not implement traits for serialization.
#[derive(Debug)]
enum ClaimBlockError<Types: NodeType> {
    SignatureValidationFailed,
    SigningCommitmentFailed(
        <<Types as NodeType>::BuilderSignatureKey as BuilderSignatureKey>::SignError,
    ),
    BlockDataNotFound,
}

impl<Types: NodeType> From<ClaimBlockError<Types>> for BuildError {
    fn from(error: ClaimBlockError<Types>) -> Self {
        match error {
            ClaimBlockError::SignatureValidationFailed => {
                BuildError::Error("Signature validation failed in claim block".to_string())
            }
            ClaimBlockError::SigningCommitmentFailed(e) => {
                BuildError::Error(format!("Signing over builder commitment failed: {:?}", e))
            }
            ClaimBlockError::BlockDataNotFound => {
                BuildError::Error("Block data not found".to_string())
            }
        }
    }
}

#[derive(Debug)]
enum ClaimBlockHeaderInputError<Types: NodeType> {
    SignatureValidationFailed,
    BlockHeaderNotFound,
    CouldNotGetVidInTime,
    WaitAndKeepGetError(WaitAndKeepGetError),
    FailedToSignVidCommitment(
        <<Types as NodeType>::BuilderSignatureKey as BuilderSignatureKey>::SignError,
    ),
    FailedToSignFeeInfo(
        <<Types as NodeType>::BuilderSignatureKey as BuilderSignatureKey>::SignError,
    ),
}

impl<Types: NodeType> From<ClaimBlockHeaderInputError<Types>> for BuildError {
    fn from(error: ClaimBlockHeaderInputError<Types>) -> Self {
        match error {
            ClaimBlockHeaderInputError::SignatureValidationFailed => BuildError::Error(
                "Signature validation failed in claim block header input".to_string(),
            ),
            ClaimBlockHeaderInputError::BlockHeaderNotFound => {
                BuildError::Error("Block header not found".to_string())
            }
            ClaimBlockHeaderInputError::CouldNotGetVidInTime => {
                BuildError::Error("Couldn't get vid in time".to_string())
            }
            ClaimBlockHeaderInputError::WaitAndKeepGetError(e) => e.into(),
            ClaimBlockHeaderInputError::FailedToSignVidCommitment(e) => {
                BuildError::Error(format!("Failed to sign VID commitment: {:?}", e))
            }
            ClaimBlockHeaderInputError::FailedToSignFeeInfo(e) => {
                BuildError::Error(format!("Failed to sign fee info: {:?}", e))
            }
        }
    }
}

impl<Types: NodeType> ProxyGlobalState<Types> {
    async fn available_blocks_implementation(
        &self,
        for_parent: &VidCommitment,
        view_number: u64,
        sender: Types::SignatureKey,
        signature: &<Types::SignatureKey as SignatureKey>::PureAssembledSignatureType,
    ) -> Result<Vec<AvailableBlockInfo<Types>>, AvailableBlocksError<Types>> {
        let starting_time = Instant::now();

        let state_id = BuilderStateId {
            parent_commitment: *for_parent,
            parent_view: Types::View::new(view_number),
        };

        // verify the signature
        if !sender.validate(signature, state_id.parent_commitment.as_ref()) {
            tracing::error!("Signature validation failed in get_available_blocks");
            return Err(AvailableBlocksError::SignatureValidationFailed);
        }

        tracing::info!("Requesting available blocks for {state_id}",);

        let view_num = state_id.parent_view;
        // check in the local spawned builder states
        // if it doesn't exist; there are three cases
        // 1) it has already been garbage collected (view < decide) and we should return an error
        // 2) it has not yet been created, and we should try to wait
        // 3) we missed the triggering event, and should use the BuilderState with the highest available view

        {
            // 1st case: Decide event received, and not bootstrapping.
            // If this `BlockBuilder` hasn't been reaped, it should have been.
            let global_state = self.global_state.read_arc().await;
            if view_num < global_state.last_garbage_collected_view_num
                && global_state.highest_view_num_builder_id.parent_view
                    != global_state.last_garbage_collected_view_num
            {
                tracing::warn!(
                    "Requesting for view {:?}, last decide-triggered cleanup on view {:?}, highest view num is {:?}",
                    view_num,
                    global_state.last_garbage_collected_view_num,
                    global_state.highest_view_num_builder_id.parent_view
                );
                return Err(AvailableBlocksError::RequestForAvailableViewThatHasAlreadyBeenDecided);
            }
        }

        let (response_sender, response_receiver) = unbounded();
        let req_msg = RequestMessage {
            state_id: state_id.clone(),
            response_channel: response_sender,
        };
        let timeout_after = starting_time + self.max_api_waiting_time;
        let check_duration = self.max_api_waiting_time / 10;

        let time_to_wait_for_matching_builder = starting_time + self.max_api_waiting_time / 2;

        let mut sent = false;
        while Instant::now() < time_to_wait_for_matching_builder {
            // try to broadcast the request to the correct builder state
            let found_builder_state = {
                let global_state_read_lock_guard = self.global_state.read_arc().await;

                global_state_read_lock_guard
                    .spawned_builder_states
                    .get(&state_id)
                    .cloned()
            };

            if let Some(id_and_sender) = found_builder_state {
                tracing::info!(
                    "Got matching BlockBuilder for {state_id}, sending get_available_blocks request",
                );

                if let Err(e) = id_and_sender
                    .1
                    .broadcast(MessageType::RequestMessage(req_msg.clone()))
                    .await
                {
                    tracing::warn!("Error {e} sending get_available_blocks request for {state_id}",);
                }
                sent = true;
                break;
            }

            tracing::info!("Failed to get matching BlockBuilder for {state_id}, will try again",);
            async_sleep(check_duration).await;
        }

        if !sent {
            // broadcast the request to the best fallback builder state
            if let Err(e) = self
                .global_state
                .read_arc()
                .await
                .get_channel_for_matching_builder_or_highest_view_builder(&state_id)?
                .broadcast(MessageType::RequestMessage(req_msg.clone()))
                .await
            {
                tracing::warn!(
                    "Error {e} sending get_available_blocks request for parent {state_id}",
                );
            }
        }

        tracing::debug!("Waiting for response for get_available_blocks with parent {state_id}",);

        let response_received = loop {
            match async_timeout(check_duration, response_receiver.recv()).await {
                Err(toe) => {
                    if Instant::now() >= timeout_after {
                        tracing::debug!(%toe, "Couldn't get available blocks in time for parent {state_id}");
                        // lookup into the builder_state_to_last_built_block, if it contains the result, return that otherwise return error
                        if let Some(last_built_block) = self
                            .global_state
                            .read_arc()
                            .await
                            .builder_state_to_last_built_block
                            .get(&state_id)
                        {
                            tracing::info!("Returning last built block for parent {state_id}",);
                            break Ok(last_built_block.clone());
                        }
                        break Err(AvailableBlocksError::NoBlocksAvailable);
                    }
                    continue;
                }
                Ok(recv_attempt) => {
                    if let Err(ref e) = recv_attempt {
                        tracing::error!(%e, "Channel closed while getting available blocks for parent {state_id}");
                    }
                    break recv_attempt
                        .map_err(|_| AvailableBlocksError::ChannelUnexpectedlyClosed);
                }
            }
        };

        match response_received {
            Ok(response) => {
                let (pub_key, sign_key) = self.builder_keys.clone();
                // sign over the block info
                let signature_over_block_info =
                    <Types as NodeType>::BuilderSignatureKey::sign_block_info(
                        &sign_key,
                        response.block_size,
                        response.offered_fee,
                        &response.builder_hash,
                    )
                    .map_err(AvailableBlocksError::SigningBlockFailed)?;

                // insert the block info into local hashmap
                let initial_block_info = AvailableBlockInfo::<Types> {
                    block_hash: response.builder_hash.clone(),
                    block_size: response.block_size,
                    offered_fee: response.offered_fee,
                    signature: signature_over_block_info,
                    sender: pub_key.clone(),
                    _phantom: Default::default(),
                };
                tracing::info!(
                    "Sending available Block info response for {state_id} with block hash: {:?}",
                    response.builder_hash
                );
                Ok(vec![initial_block_info])
            }

            // We failed to get available blocks
            Err(e) => {
                tracing::debug!("Failed to get available blocks for parent {state_id}",);
                Err(e)
            }
        }
    }

    async fn claim_block_implementation(
        &self,
        block_hash: &BuilderCommitment,
        view_number: u64,
        sender: Types::SignatureKey,
        signature: &<<Types as NodeType>::SignatureKey as SignatureKey>::PureAssembledSignatureType,
    ) -> Result<AvailableBlockData<Types>, ClaimBlockError<Types>> {
        let block_id = BlockId {
            hash: block_hash.clone(),
            view: Types::View::new(view_number),
        };

        tracing::info!("Received request for claiming block {block_id}",);
        // verify the signature
        if !sender.validate(signature, block_id.hash.as_ref()) {
            tracing::error!("Signature validation failed in claim block");
            return Err(ClaimBlockError::SignatureValidationFailed);
        }
        let (pub_key, sign_key) = self.builder_keys.clone();

        let extracted_block_info_option = {
            // We store this write lock guard separately to make it explicit
            // that this will end up holding a lock for the duration of this
            // closure.
            //
            // Additionally, we clone the properties from the block_info that
            // end up being cloned if found anyway.  Since we know this already
            // we can perform the clone here to avoid holding the lock for
            // longer than needed.
            let mut global_state_write_lock_guard = self.global_state.write_arc().await;
            let block_info_some = global_state_write_lock_guard.blocks.get(&block_id);

            block_info_some.map(|block_info| {
                (
                    block_info.vid_trigger.clone(),
                    block_info.block_payload.clone(),
                    block_info.metadata.clone(),
                )
            })
        };

        if let Some((vid_trigger, block_payload, metadata)) = extracted_block_info_option {
            tracing::info!("Trying sending vid trigger info for {block_id}",);

            if let Some(trigger_writer) = vid_trigger.write().await.take() {
                tracing::info!("Sending vid trigger for {block_id}");
                trigger_writer.send(TriggerStatus::Start);
                tracing::info!("Sent vid trigger for {block_id}");
            }
            tracing::info!("Done Trying sending vid trigger info for {block_id}",);

            // sign over the builder commitment, as the proposer can computer it based on provide block_payload
            // and the metadata
            let response_block_hash = block_payload.builder_commitment(&metadata);
            let signature_over_builder_commitment =
                <Types as NodeType>::BuilderSignatureKey::sign_builder_message(
                    &sign_key,
                    response_block_hash.as_ref(),
                )
                .map_err(ClaimBlockError::SigningCommitmentFailed)?;

            let block_data = AvailableBlockData::<Types> {
                block_payload: block_payload.clone(),
                metadata: metadata.clone(),
                signature: signature_over_builder_commitment,
                sender: pub_key.clone(),
            };
            tracing::info!("Sending Claim Block data for {block_id}",);
            Ok(block_data)
        } else {
            tracing::warn!("Claim Block not found");
            Err(ClaimBlockError::BlockDataNotFound)
        }
    }

    async fn claim_block_header_input_implementation(
        &self,
        block_hash: &BuilderCommitment,
        view_number: u64,
        sender: Types::SignatureKey,
        signature: &<<Types as NodeType>::SignatureKey as SignatureKey>::PureAssembledSignatureType,
    ) -> Result<AvailableBlockHeaderInput<Types>, ClaimBlockHeaderInputError<Types>> {
        let id = BlockId {
            hash: block_hash.clone(),
            view: Types::View::new(view_number),
        };

        tracing::info!("Received request for claiming block header input for block {id}");
        // verify the signature
        if !sender.validate(signature, id.hash.as_ref()) {
            tracing::error!("Signature validation failed in claim block header input");
            return Err(ClaimBlockHeaderInputError::SignatureValidationFailed);
        }
        let (pub_key, sign_key) = self.builder_keys.clone();

        let extracted_block_info_option = {
            // We store this write lock guard separately to make it explicit
            // that this will end up holding a lock for the duration of this
            // closure.
            //
            // Additionally, we clone the properties from the block_info that
            // end up being cloned if found anyway.  Since we know this already
            // we can perform the clone here to avoid holding the lock for
            // longer than needed.
            let mut global_state_write_lock_guard = self.global_state.write_arc().await;
            let block_info_some = global_state_write_lock_guard.blocks.get(&id);

            block_info_some.map(|block_info| {
                (
                    block_info.vid_receiver.clone(),
                    block_info.metadata.clone(),
                    block_info.offered_fee,
                    block_info.truncated,
                )
            })
        };

        if let Some((vid_receiver, metadata, offered_fee, truncated)) = extracted_block_info_option
        {
            tracing::info!("Waiting for vid commitment for block {id}");

            let timeout_after = Instant::now() + self.max_api_waiting_time;
            let check_duration = self.max_api_waiting_time / 10;

            let response_received = loop {
                match async_timeout(check_duration, vid_receiver.write().await.get()).await {
                    Err(_toe) => {
                        if Instant::now() >= timeout_after {
                            tracing::warn!("Couldn't get vid commitment in time for block {id}",);
                            {
                                // we can't keep up with this block size, reduce max block size
                                self.global_state
                                    .write_arc()
                                    .await
                                    .block_size_limits
                                    .decrement_block_size();
                            }
                            break Err(ClaimBlockHeaderInputError::CouldNotGetVidInTime);
                        }
                        continue;
                    }
                    Ok(recv_attempt) => {
                        if recv_attempt.is_err() {
                            tracing::error!(
                                "Channel closed while getting vid commitment for block {id}",
                            );
                        }
                        break recv_attempt
                            .map_err(ClaimBlockHeaderInputError::WaitAndKeepGetError);
                    }
                }
            };

            tracing::info!("Got vid commitment for block {id}",);

            // We got VID in time with margin left.
            // Maybe we can handle bigger blocks?
            if timeout_after.duration_since(Instant::now())
                > self.max_api_waiting_time / VID_RESPONSE_TARGET_MARGIN_DIVISOR
            {
                // Increase max block size
                self.global_state
                    .write_arc()
                    .await
                    .block_size_limits
                    .try_increment_block_size(truncated);
            }

            match response_received {
                Ok((vid_commitment, vid_precompute_data)) => {
                    // sign over the vid commitment
                    let signature_over_vid_commitment =
                        <Types as NodeType>::BuilderSignatureKey::sign_builder_message(
                            &sign_key,
                            vid_commitment.as_ref(),
                        )
                        .map_err(ClaimBlockHeaderInputError::FailedToSignVidCommitment)?;

                    let signature_over_fee_info = Types::BuilderSignatureKey::sign_fee(
                        &sign_key,
                        offered_fee,
                        &metadata,
                        &vid_commitment,
                    )
                    .map_err(ClaimBlockHeaderInputError::FailedToSignFeeInfo)?;

                    let response = AvailableBlockHeaderInput::<Types> {
                        vid_commitment,
                        vid_precompute_data,
                        fee_signature: signature_over_fee_info,
                        message_signature: signature_over_vid_commitment,
                        sender: pub_key.clone(),
                    };
                    tracing::info!("Sending Claim Block Header Input response for {id}",);
                    Ok(response)
                }
                Err(err) => {
                    tracing::warn!("Claim Block Header Input not found");
                    Err(err)
                }
            }
        } else {
            tracing::warn!("Claim Block Header Input not found");
            Err(ClaimBlockHeaderInputError::BlockHeaderNotFound)
        }
    }
}

/*
Handling Builder API responses
*/
#[async_trait]
impl<Types: NodeType> BuilderDataSource<Types> for ProxyGlobalState<Types>
where
    for<'a> <<Types::SignatureKey as SignatureKey>::PureAssembledSignatureType as TryFrom<
        &'a TaggedBase64,
    >>::Error: Display,
    for<'a> <Types::SignatureKey as TryFrom<&'a TaggedBase64>>::Error: Display,
{
    async fn available_blocks(
        &self,
        for_parent: &VidCommitment,
        view_number: u64,
        sender: Types::SignatureKey,
        signature: &<Types::SignatureKey as SignatureKey>::PureAssembledSignatureType,
    ) -> Result<Vec<AvailableBlockInfo<Types>>, BuildError> {
        Ok(self
            .available_blocks_implementation(for_parent, view_number, sender, signature)
            .await?)
    }

    async fn claim_block(
        &self,
        block_hash: &BuilderCommitment,
        view_number: u64,
        sender: Types::SignatureKey,
        signature: &<<Types as NodeType>::SignatureKey as SignatureKey>::PureAssembledSignatureType,
    ) -> Result<AvailableBlockData<Types>, BuildError> {
        Ok(self
            .claim_block_implementation(block_hash, view_number, sender, signature)
            .await?)
    }

    async fn claim_block_header_input(
        &self,
        block_hash: &BuilderCommitment,
        view_number: u64,
        sender: Types::SignatureKey,
        signature: &<<Types as NodeType>::SignatureKey as SignatureKey>::PureAssembledSignatureType,
    ) -> Result<AvailableBlockHeaderInput<Types>, BuildError> {
        Ok(self
            .claim_block_header_input_implementation(block_hash, view_number, sender, signature)
            .await?)
    }

    /// Returns the public key of the builder
    async fn builder_address(
        &self,
    ) -> Result<<Types as NodeType>::BuilderSignatureKey, BuildError> {
        Ok(self.builder_keys.0.clone())
    }
}

#[async_trait]
impl<Types: NodeType> AcceptsTxnSubmits<Types> for ProxyGlobalState<Types> {
    async fn submit_txns(
        &self,
        txns: Vec<<Types as NodeType>::Transaction>,
    ) -> Result<Vec<Commitment<<Types as NodeType>::Transaction>>, BuildError> {
        tracing::debug!(
            "Submitting {:?} transactions to the builder states{:?}",
            txns.len(),
            txns.iter().map(|txn| txn.commit()).collect::<Vec<_>>()
        );
        let response = self
            .global_state
            .read_arc()
            .await
            .submit_client_txns(txns)
            .await;

        tracing::debug!(
            "Transaction submitted to the builder states, sending response: {:?}",
            response
        );

        // NOTE: ideally we want to respond with original Vec<Result>
        // instead of Result<Vec> not to loose any information,
        //  but this requires changes to builder API
        response.into_iter().collect()
    }
}
#[async_trait]
impl<Types: NodeType> ReadState for ProxyGlobalState<Types> {
    type State = ProxyGlobalState<Types>;

    async fn read<T>(
        &self,
        op: impl Send + for<'a> FnOnce(&'a Self::State) -> BoxFuture<'a, T> + 'async_trait,
    ) -> T {
        op(self).await
    }
}

/*
Running Non-Permissioned Builder Service
*/
pub async fn run_non_permissioned_standalone_builder_service<
    Types: NodeType,
    Ver: StaticVersionType,
    S: Stream<Item = Event<Types>> + Unpin,
>(
    // sending a DA proposal from the hotshot to the builder states
    da_sender: BroadcastSender<MessageType<Types>>,

    // sending a Quorum proposal from the hotshot to the builder states
    quorum_sender: BroadcastSender<MessageType<Types>>,

    // sending a Decide event from the hotshot to the builder states
    decide_sender: BroadcastSender<MessageType<Types>>,

    // HotShot event stream
    hotshot_event_stream: S,

    total_nodes: NonZeroUsize,

    // Global state
    global_state: Arc<RwLock<GlobalState<Types>>>,
) -> Result<(), anyhow::Error> {
    let tx_sender = {
        // This closure is likely unnecessary, but we want to play it safe
        // with our RWLocks.
        let global_state_read_lock_guard = global_state.read_arc().await;
        global_state_read_lock_guard.tx_sender.clone()
    };
    let mut hotshot_event_stream = std::pin::pin!(hotshot_event_stream);

    loop {
        let Some(event) = hotshot_event_stream.next().await else {
            anyhow::bail!("Event stream ended");
        };

        match event.event {
            EventType::Error { error } => {
                tracing::error!("Error event in HotShot: {:?}", error);
            }
            // tx event
            EventType::Transactions { transactions } => {
                let max_block_size = {
                    // This closure is likely unnecessary, but we want
                    // to play it safe with our RWLocks.
                    let global_state_read_lock_guard = global_state.read_arc().await;
                    global_state_read_lock_guard
                        .block_size_limits
                        .max_block_size
                };

                handle_received_txns(
                    &tx_sender,
                    transactions,
                    TransactionSource::HotShot,
                    max_block_size,
                )
                .await;
            }
            // decide event
            EventType::Decide {
                block_size: _,
                leaf_chain,
                qc: _,
            } => {
                let latest_decide_view_num = leaf_chain[0].leaf.view_number();
                handle_decide_event(&decide_sender, latest_decide_view_num).await;
            }
            // DA proposal event
            EventType::DaProposal { proposal, sender } => {
                handle_da_event(&da_sender, Arc::new(proposal), sender, total_nodes).await;
            }
            // QC proposal event
            EventType::QuorumProposal { proposal, sender } => {
                // get the leader for current view
                handle_quorum_event(&quorum_sender, Arc::new(proposal), sender).await;
            }
            _ => {
                tracing::debug!("Unhandled event from Builder");
            }
        }
    }
}

/// [`HandleDaEventError`] represents the internal class of errors that can
/// occur when attempting to process an incoming da proposal event.  More
/// specifically these are the class of error that can be returned from
/// [`handle_da_event_implementation`].
#[derive(Debug)]
enum HandleDaEventError<Types: NodeType> {
    SignatureValidationFailed,
    BroadcastFailed(async_broadcast::SendError<MessageType<Types>>),
}

/// [`handle_da_event`] is a utility function that will attempt to broadcast the
/// given `da_proposal` to the given `da_channel_sender` if the given details
/// pass validation checks, and the [`BroadcastSender`] `da_channel_sender` is
/// still open.
async fn handle_da_event<Types: NodeType>(
    da_channel_sender: &BroadcastSender<MessageType<Types>>,
    da_proposal: Arc<Proposal<Types, DaProposal<Types>>>,
    sender: <Types as NodeType>::SignatureKey,
    total_nodes: NonZeroUsize,
) {
    // We're explicitly not inspecting this error, as this function is not
    // expected to return an error or any indication of an error.
    let _ =
        handle_da_event_implementation(da_channel_sender, da_proposal, sender, total_nodes).await;
}

/// [`handle_da_event_implementation`] is a utility function that will attempt
/// to broadcast the given `da_proposal` to the given `da_channel_sender` if the
/// given details pass all relevant checks.
///
/// There are only three conditions under which this will fail to send the
/// message via the given `da_channel_sender`, and they are all represented
/// via [`HandleDaEventError`]. They are as follows:
/// - [`HandleDaEventError::SignatureValidationFailed`]: The signature validation failed
/// - [`HandleDaEventError::BroadcastFailed`]: The broadcast failed as no receiver
///    is in place to receive the message
///
/// This function is the implementation for [`handle_da_event`].
async fn handle_da_event_implementation<Types: NodeType>(
    da_channel_sender: &BroadcastSender<MessageType<Types>>,
    da_proposal: Arc<Proposal<Types, DaProposal<Types>>>,
    sender: <Types as NodeType>::SignatureKey,
    total_nodes: NonZeroUsize,
) -> Result<(), HandleDaEventError<Types>> {
    tracing::debug!(
        "DaProposal: Leader: {:?} for the view: {:?}",
        sender,
        da_proposal.data.view_number
    );

    // get the encoded transactions hash
    let encoded_txns_hash = Sha256::digest(&da_proposal.data.encoded_transactions);
    // check if the sender is the leader and the signature is valid; if yes, broadcast the DA proposal

    if !sender.validate(&da_proposal.signature, &encoded_txns_hash) {
        tracing::error!(
            "Validation Failure on DaProposal for view {:?}: Leader: {:?}",
            da_proposal.data.view_number,
            sender
        );
        return Err(HandleDaEventError::SignatureValidationFailed);
    }

    let da_msg = DaProposalMessage::<Types> {
        proposal: da_proposal,
        sender,
        total_nodes: total_nodes.into(),
    };

    let view_number = da_msg.proposal.data.view_number;
    tracing::debug!(
        "Sending DA proposal to the builder states for view {:?}",
        view_number
    );

    if let Err(e) = da_channel_sender
        .broadcast(MessageType::DaProposalMessage(da_msg))
        .await
    {
        tracing::warn!(
            "Error {e}, failed to send DA proposal to builder states for view {:?}",
            view_number
        );

        return Err(HandleDaEventError::BroadcastFailed(e));
    }

    Ok(())
}

/// [`HandleQuorumEventError`] represents the internal class of errors that can
/// occur when attempting to process an incoming quorum proposal event.  More
/// specifically these are the class of error that can be returned from
/// [`handle_quorum_event_implementation`].
#[derive(Debug)]
enum HandleQuorumEventError<Types: NodeType> {
    SignatureValidationFailed,
    BroadcastFailed(async_broadcast::SendError<MessageType<Types>>),
}

/// [`handle_quorum_event`] is a utility function that will attempt to broadcast the
/// given `quorum_proposal` to the given `quorum_channel_sender` if the given details
/// pass validation checks, and the [`BroadcastSender`] `quorum_channel_sender` is
/// still open.
async fn handle_quorum_event<Types: NodeType>(
    quorum_channel_sender: &BroadcastSender<MessageType<Types>>,
    quorum_proposal: Arc<Proposal<Types, QuorumProposal<Types>>>,
    sender: <Types as NodeType>::SignatureKey,
) {
    // We're explicitly not inspecting this error, as this function is not
    // expected to return an error or any indication of an error.
    let _ =
        handle_quorum_event_implementation(quorum_channel_sender, quorum_proposal, sender).await;
}

/// Utility function that will attempt to broadcast the given `quorum_proposal`
/// to the given `quorum_channel_sender` if the given details pass all relevant checks.
///
/// There are only three conditions under which this will fail to send the
/// message via the given `quorum_channel_sender`, and they are all represented
/// via [`HandleQuorumEventError`]. They are as follows:
/// - [`HandleQuorumEventError::SignatureValidationFailed`]: The signature validation failed
/// - [`HandleQuorumEventError::BroadcastFailed`]: The broadcast failed as no receiver
///   is in place to receive the message
///
/// This function is the implementation for [`handle_quorum_event`].
async fn handle_quorum_event_implementation<Types: NodeType>(
    quorum_channel_sender: &BroadcastSender<MessageType<Types>>,
    quorum_proposal: Arc<Proposal<Types, QuorumProposal<Types>>>,
    sender: <Types as NodeType>::SignatureKey,
) -> Result<(), HandleQuorumEventError<Types>> {
    tracing::debug!(
        "QuorumProposal: Leader: {:?} for the view: {:?}",
        sender,
        quorum_proposal.data.view_number
    );

    let leaf = Leaf::from_quorum_proposal(&quorum_proposal.data);

    if !sender.validate(&quorum_proposal.signature, leaf.legacy_commit().as_ref()) {
        tracing::error!(
            "Validation Failure on QuorumProposal for view {:?}: Leader for the current view: {:?}",
            quorum_proposal.data.view_number,
            sender
        );
        return Err(HandleQuorumEventError::SignatureValidationFailed);
    }

    let quorum_msg = QuorumProposalMessage::<Types> {
        proposal: quorum_proposal,
        sender,
    };
    let view_number = quorum_msg.proposal.data.view_number;
    tracing::debug!(
        "Sending Quorum proposal to the builder states for view {:?}",
        view_number
    );

    if let Err(e) = quorum_channel_sender
        .broadcast(MessageType::QuorumProposalMessage(quorum_msg))
        .await
    {
        tracing::warn!(
            "Error {e}, failed to send Quorum proposal to builder states for view {:?}",
            view_number
        );
        return Err(HandleQuorumEventError::BroadcastFailed(e));
    }

    Ok(())
}

async fn handle_decide_event<Types: NodeType>(
    decide_channel_sender: &BroadcastSender<MessageType<Types>>,
    latest_decide_view_number: Types::View,
) {
    let decide_msg: DecideMessage<Types> = DecideMessage::<Types> {
        latest_decide_view_number,
    };
    tracing::debug!(
        "Sending Decide event to builder states for view {:?}",
        latest_decide_view_number
    );
    if let Err(e) = decide_channel_sender
        .broadcast(MessageType::DecideMessage(decide_msg))
        .await
    {
        tracing::warn!(
            "Error {e}, failed to send Decide event to builder states for view {:?}",
            latest_decide_view_number
        );
    }
}

#[derive(Debug)]
enum HandleReceivedTxnsError<Types: NodeType> {
    TransactionTooBig {
        estimated_length: u64,
        max_txn_len: u64,
    },

    TooManyTransactions,

    Internal(TrySendError<Arc<ReceivedTransaction<Types>>>),
}

impl<Types: NodeType> From<HandleReceivedTxnsError<Types>> for BuildError {
    fn from(error: HandleReceivedTxnsError<Types>) -> Self {
        match error {
            HandleReceivedTxnsError::TransactionTooBig {
                estimated_length,
                max_txn_len,
<<<<<<< HEAD
            } => BuildError::Error(format!("Transaction too big (estimated length {estimated_length}, currently accepting <= {max_txn_len})")),
            HandleReceivedTxnsError::TooManyTransactions => BuildError::Error("Too many transactions".to_owned()),
            HandleReceivedTxnsError::Internal(err) => BuildError::Error(format!("Internal error when submitting transaction: {}", err)),
=======
            } => BuildError::Error(
                format!("Transaction too big (estimated length {estimated_length}, currently accepting <= {max_txn_len})")
            ),
            HandleReceivedTxnsError::TooManyTransactions => BuildError::Error(
                "Too many transactions".to_owned()
            ),
            HandleReceivedTxnsError::Internal(err) => BuildError::Error(
                format!("Internal error when submitting transaction: {}", err)
            ),
>>>>>>> b9596777
        }
    }
}

impl<Types: NodeType> From<TrySendError<Arc<ReceivedTransaction<Types>>>>
    for HandleReceivedTxnsError<Types>
{
    fn from(err: TrySendError<Arc<ReceivedTransaction<Types>>>) -> Self {
        match err {
            TrySendError::Full(_) => HandleReceivedTxnsError::TooManyTransactions,
            err => HandleReceivedTxnsError::Internal(err),
        }
    }
}

/// Utility function that will take the given list
/// of transactions, `txns`, wraps them in a [`ReceivedTransaction`] struct
/// and attempt to broadcast them to the given transaction [`BroadcastSender`]
/// `tx_sender`. The broadcast itself it a non-blocking operation, and any
/// failures of the broadcast are collected into the returned vector
/// of [Result]s.
///
/// There is also a `max_txn_len` parameter that is used to check to ensure
/// that transactions that exceed this threshold will also not be broadcasted.
pub(crate) async fn handle_received_txns<Types: NodeType>(
    tx_sender: &BroadcastSender<Arc<ReceivedTransaction<Types>>>,
    txns: Vec<Types::Transaction>,
    source: TransactionSource,
    max_txn_len: u64,
) -> Vec<Result<Commitment<<Types as NodeType>::Transaction>, BuildError>> {
    HandleReceivedTxns::new(tx_sender.clone(), txns, source, max_txn_len)
        .map(|res| res.map_err(Into::into))
        .collect()
}

/// `HandleReceivedTxns` is a struct that is used to handle the processing of
/// the function [`handle_received_txns`].  In order to avoid the need to
/// double allocate a [Vec] from processing these entries, this struct exists
/// to be processed as an [Iterator] instead.
struct HandleReceivedTxns<Types: NodeType> {
    tx_sender: BroadcastSender<Arc<ReceivedTransaction<Types>>>,
    txns: Vec<Types::Transaction>,
    source: TransactionSource,
    max_txn_len: u64,
    offset: usize,
    txns_length: usize,
    time_in: Instant,
}

impl<Types: NodeType> HandleReceivedTxns<Types> {
    fn new(
        tx_sender: BroadcastSender<Arc<ReceivedTransaction<Types>>>,
        txns: Vec<Types::Transaction>,
        source: TransactionSource,
        max_txn_len: u64,
    ) -> Self {
        let txns_length = txns.len();

        Self {
            tx_sender,
            txns,
            source,
            max_txn_len,
            offset: 0,
            txns_length,
            time_in: Instant::now(),
        }
    }
}

impl<Types: NodeType> Iterator for HandleReceivedTxns<Types> {
    type Item =
        Result<Commitment<<Types as NodeType>::Transaction>, HandleReceivedTxnsError<Types>>;

    fn next(&mut self) -> Option<Self::Item> {
        if self.txns.is_empty() {
            return None;
        }

        if self.offset >= self.txns_length {
            return None;
        }

        let offset = self.offset;
        // increment the offset so we can ensure we're making progress;
        self.offset += 1;

        let tx = self.txns[offset].clone();
        let commit = tx.commit();
        // This is a rough estimate, but we don't have any other way to get real
        // encoded transaction length. Luckily, this being roughly proportional
        // to encoded length is enough, because we only use this value to estimate
        // our limitations on computing the VID in time.
        let len = bincode::serialized_size(&tx).unwrap_or_default();
        let max_txn_len = self.max_txn_len;
        if len > max_txn_len {
            tracing::warn!(%commit, %len, %max_txn_len, "Transaction too big");
            return Some(Err(HandleReceivedTxnsError::TransactionTooBig {
                estimated_length: len,
                max_txn_len: self.max_txn_len,
            }));
        }

        let res = self
            .tx_sender
            .try_broadcast(Arc::new(ReceivedTransaction {
                tx,
                source: self.source.clone(),
                commit,
                time_in: self.time_in,
                len,
            }))
            .inspect(|val| {
                if let Some(evicted_txn) = val {
                    tracing::warn!(
                        "Overflow mode enabled, transaction {} evicted",
                        evicted_txn.commit
                    );
                }
            })
            .map(|_| commit)
            .inspect_err(|err| {
                tracing::warn!("Failed to broadcast txn with commit {:?}: {}", commit, err);
            })
            .map_err(HandleReceivedTxnsError::from);

        Some(res)
    }

    fn size_hint(&self) -> (usize, Option<usize>) {
        (
            self.txns_length - self.offset,
            Some(self.txns.capacity() - self.offset),
        )
    }
}

#[cfg(test)]
mod test {
    use std::{num::NonZeroUsize, sync::Arc, time::Duration};

    use async_compatibility_layer::channel::unbounded;
    use async_lock::RwLock;
    use committable::Commitment;
    use futures::StreamExt;
    use hotshot::{
        traits::BlockPayload,
        types::{BLSPubKey, SignatureKey},
    };
    use hotshot_builder_api::v0_2::block_info::AvailableBlockInfo;
    use hotshot_example_types::{
        block_types::{TestBlockPayload, TestMetadata, TestTransaction},
        node_types::{TestTypes, TestVersions},
        state_types::{TestInstanceState, TestValidatedState},
    };
    use hotshot_types::{
        data::{DaProposal, Leaf, QuorumProposal, ViewNumber},
        message::Proposal,
        simple_certificate::QuorumCertificate,
        traits::{
            block_contents::{precompute_vid_commitment, vid_commitment},
            node_implementation::ConsensusTime,
            signature_key::BuilderSignatureKey,
        },
        utils::BuilderCommitment,
    };
    use marketplace_builder_shared::{
        block::{BlockId, BuilderStateId, ParentBlockReferences},
        testing::constants::{TEST_MAX_BLOCK_SIZE_INCREMENT_PERIOD, TEST_PROTOCOL_MAX_BLOCK_SIZE},
    };
    use sha2::{Digest, Sha256};

    use crate::{
        builder_state::{
            BuildBlockInfo, MessageType, RequestMessage, ResponseMessage, TransactionSource,
            TriggerStatus,
        },
        service::{BlockSizeLimits, HandleReceivedTxnsError},
        LegacyCommit,
    };

    use super::{
        handle_da_event_implementation, handle_quorum_event_implementation, AvailableBlocksError,
        BlockInfo, ClaimBlockError, ClaimBlockHeaderInputError, GlobalState, HandleDaEventError,
        HandleQuorumEventError, HandleReceivedTxns, ProxyGlobalState,
    };

    // GlobalState Tests

    // GlobalState::new Tests

    /// This test checks a [GlobalState] created from [GlobalState::new] has
    /// the appropriate values stored within it.
    #[async_std::test]
    async fn test_global_state_new() {
        let (bootstrap_sender, _) = async_broadcast::broadcast(10);
        let (tx_sender, _) = async_broadcast::broadcast(10);
        let parent_commit = vid_commitment(&[], 8);
        let state = GlobalState::<TestTypes>::new(
            bootstrap_sender,
            tx_sender,
            parent_commit,
            ViewNumber::new(1),
            ViewNumber::new(2),
            TEST_MAX_BLOCK_SIZE_INCREMENT_PERIOD,
            TEST_PROTOCOL_MAX_BLOCK_SIZE,
        );

        assert_eq!(state.blocks.len(), 0, "The blocks LRU should be empty");

        let builder_state_id = BuilderStateId {
            parent_commitment: parent_commit,
            parent_view: ViewNumber::new(1),
        };

        // There should be a single entry within the spawned_builder_states,
        // and it should be the one that was just created.
        assert_eq!(
            state.spawned_builder_states.len(),
            1,
            "There should be a single entry in the spawned builder states hashmap"
        );

        assert!(state.spawned_builder_states.contains_key(&builder_state_id), "The spawned builder states should contain an entry with the bootstrapped parameters passed into new");

        assert!(!state.spawned_builder_states.contains_key(&BuilderStateId { parent_commitment: parent_commit, parent_view: ViewNumber::new(0) }), "The spawned builder states should not contain any other entry, as such it should not contain any entry with a higher view number, but the same parent commit");

        // We can't compare the Senders directly

        assert_eq!(
            state.last_garbage_collected_view_num,
            ViewNumber::new(2),
            "The last garbage collected view number should be the one passed into new"
        );

        assert_eq!(
            state.builder_state_to_last_built_block.len(),
            0,
            "The builder state to last built block should be empty"
        );

        assert_eq!(
            state.highest_view_num_builder_id, builder_state_id,
            "The highest view number builder id should be the bootstrapped build state id"
        );

        assert_eq!(
            state.block_size_limits.protocol_max_block_size, TEST_PROTOCOL_MAX_BLOCK_SIZE,
            "The protocol max block size should be the one passed into new"
        );

        assert_eq!(
            state.block_size_limits.max_block_size, state.block_size_limits.protocol_max_block_size,
            "The max block size should be initialized to protocol max block size"
        );
    }

    // GlobalState::register_builder_state Tests

    /// This test checks that the [GlobalState::register_builder_state] function
    /// will correctly register a new builder state, and that the highest view
    /// number builder id will be updated to the new builder state id.
    /// Additionally, it will check that the spawned builder states hashmap
    /// will contain the new builder state id.
    #[async_std::test]
    async fn test_global_state_register_builder_state_different_states() {
        let (bootstrap_sender, _) = async_broadcast::broadcast(10);
        let (tx_sender, _) = async_broadcast::broadcast(10);
        let parent_commit = vid_commitment(&[], 8);
        let mut state = GlobalState::<TestTypes>::new(
            bootstrap_sender,
            tx_sender,
            parent_commit,
            ViewNumber::new(0),
            ViewNumber::new(0),
            TEST_MAX_BLOCK_SIZE_INCREMENT_PERIOD,
            TEST_PROTOCOL_MAX_BLOCK_SIZE,
        );

        {
            let (req_sender, _) = async_broadcast::broadcast(10);
            let builder_state_id = BuilderStateId {
                parent_commitment: parent_commit,
                parent_view: ViewNumber::new(5),
            };

            state.register_builder_state(
                builder_state_id.clone(),
                ParentBlockReferences {
                    view_number: ViewNumber::new(5),
                    vid_commitment: parent_commit,
                    leaf_commit: Commitment::from_raw([0; 32]),
                    builder_commitment: BuilderCommitment::from_bytes([]),
                },
                req_sender.clone(),
            );

            assert_eq!(
                state.spawned_builder_states.len(),
                2,
                "The spawned_builder_states should now have 2 elements in it"
            );
            assert_eq!(
                state.highest_view_num_builder_id, builder_state_id,
                "The highest view number builder id should now be the one that was just registered"
            );
            assert!(
                state.spawned_builder_states.contains_key(&builder_state_id),
                "The spawned builder states should contain the new builder state id"
            );
        };

        {
            let (req_sender, _) = async_broadcast::broadcast(10);
            let builder_state_id = BuilderStateId {
                parent_commitment: parent_commit,
                parent_view: ViewNumber::new(6),
            };

            state.register_builder_state(
                builder_state_id.clone(),
                ParentBlockReferences {
                    view_number: ViewNumber::new(6),
                    vid_commitment: parent_commit,
                    leaf_commit: Commitment::from_raw([0; 32]),
                    builder_commitment: BuilderCommitment::from_bytes([]),
                },
                req_sender.clone(),
            );

            assert_eq!(
                state.spawned_builder_states.len(),
                3,
                "The spawned_builder_states should now have 3 elements in it"
            );
            assert_eq!(
                state.highest_view_num_builder_id, builder_state_id,
                "The highest view number builder id should now be the one that was just registered"
            );
            assert!(
                state.spawned_builder_states.contains_key(&builder_state_id),
                "The spawned builder states should contain the new builder state id"
            );
        };
    }

    /// This test checks that the register_builder_state method will overwrite
    /// the previous sender in the `spawned_builder_states` hashmap if the same
    /// `BuilderStateId` is used to register a new sender.
    ///
    /// It also demonstrates that doing this will drop the previous sender,
    /// effectively closing it if it is the only reference to it.
    #[async_std::test]
    async fn test_global_state_register_builder_state_same_builder_state_id() {
        let (bootstrap_sender, _) = async_broadcast::broadcast(10);
        let (tx_sender, _) = async_broadcast::broadcast(10);
        let parent_commit = vid_commitment(&[], 8);
        let mut state = GlobalState::<TestTypes>::new(
            bootstrap_sender,
            tx_sender,
            parent_commit,
            ViewNumber::new(0),
            ViewNumber::new(0),
            TEST_MAX_BLOCK_SIZE_INCREMENT_PERIOD,
            TEST_PROTOCOL_MAX_BLOCK_SIZE,
        );

        let mut req_receiver_1 = {
            let (req_sender, req_receiver) = async_broadcast::broadcast(10);
            let builder_state_id = BuilderStateId {
                parent_commitment: parent_commit,
                parent_view: ViewNumber::new(5),
            };

            state.register_builder_state(
                builder_state_id.clone(),
                ParentBlockReferences {
                    view_number: ViewNumber::new(5),
                    vid_commitment: parent_commit,
                    leaf_commit: Commitment::from_raw([0; 32]),
                    builder_commitment: BuilderCommitment::from_bytes([]),
                },
                req_sender.clone(),
            );

            assert_eq!(
                state.spawned_builder_states.len(),
                2,
                "The spawned_builder_states should now have 2 elements in it"
            );
            assert_eq!(
                state.highest_view_num_builder_id, builder_state_id,
                "The highest view number builder id should now be the one that was just registered"
            );

            req_receiver
        };

        let mut req_receiver_2 = {
            let (req_sender, req_receiver) = async_broadcast::broadcast(10);
            let builder_state_id = BuilderStateId {
                parent_commitment: parent_commit,
                parent_view: ViewNumber::new(5),
            };

            // This is the same BuilderStateId as the previous one, so it should
            // replace the previous one.  Which means that the previous one
            // may no longer be published to.
            state.register_builder_state(
                builder_state_id.clone(),
                ParentBlockReferences {
                    view_number: ViewNumber::new(5),
                    vid_commitment: parent_commit,
                    leaf_commit: Commitment::from_raw([0; 32]),
                    builder_commitment: BuilderCommitment::from_bytes([]),
                },
                req_sender.clone(),
            );

            assert_eq!(
                state.spawned_builder_states.len(),
                2,
                "The spawned_builder_states should still have 2 elements in it"
            );
            assert_eq!(state.highest_view_num_builder_id, builder_state_id, "The highest view number builder id should still be the one that was just registered");

            req_receiver
        };

        {
            let builder_state_id = BuilderStateId {
                parent_commitment: parent_commit,
                parent_view: ViewNumber::new(5),
            };

            let req_id_and_sender = state.spawned_builder_states.get(&builder_state_id).unwrap();
            let (response_sender, _) = unbounded();

            assert!(
                req_id_and_sender
                    .1
                    .broadcast(MessageType::RequestMessage(RequestMessage {
                        state_id: builder_state_id,
                        response_channel: response_sender,
                    }))
                    .await
                    .is_ok(),
                "This should be able to send a Message through the sender"
            );
        }

        // The first receiver should have been replaced, so we won't get any
        // results from it.

        assert!(
            req_receiver_1.recv().await.is_err(),
            "This first receiver should be closed"
        );
        assert!(
            req_receiver_2.recv().await.is_ok(),
            "The second receiver should receive a message"
        );
    }

    /// This test checks that the register_builder_state method will only
    /// update the highest_view_num_builder_id if the new [BuilderStateId] has
    /// a higher view number than the current highest_view_num_builder_id.
    #[async_std::test]
    async fn test_global_state_register_builder_state_decrementing_builder_state_ids() {
        let (bootstrap_sender, _) = async_broadcast::broadcast(10);
        let (tx_sender, _) = async_broadcast::broadcast(10);
        let parent_commit = vid_commitment(&[], 8);
        let mut state = GlobalState::<TestTypes>::new(
            bootstrap_sender,
            tx_sender,
            parent_commit,
            ViewNumber::new(0),
            ViewNumber::new(0),
            TEST_MAX_BLOCK_SIZE_INCREMENT_PERIOD,
            TEST_PROTOCOL_MAX_BLOCK_SIZE,
        );

        {
            let (req_sender, _) = async_broadcast::broadcast(10);
            let builder_state_id = BuilderStateId {
                parent_commitment: parent_commit,
                parent_view: ViewNumber::new(6),
            };

            state.register_builder_state(
                builder_state_id.clone(),
                ParentBlockReferences {
                    view_number: ViewNumber::new(6),
                    vid_commitment: parent_commit,
                    leaf_commit: Commitment::from_raw([0; 32]),
                    builder_commitment: BuilderCommitment::from_bytes([]),
                },
                req_sender.clone(),
            );

            assert_eq!(
                state.spawned_builder_states.len(),
                2,
                "The spawned_builder_states should now have 2 elements in it"
            );
            assert_eq!(
                state.highest_view_num_builder_id, builder_state_id,
                "The highest view number builder id should now be the one that was just registered"
            );
            assert!(
                state.spawned_builder_states.contains_key(&builder_state_id),
                "The spawned builder states should contain the new builder state id"
            );
        };

        {
            let (req_sender, _) = async_broadcast::broadcast(10);
            let builder_state_id = BuilderStateId {
                parent_commitment: parent_commit,
                parent_view: ViewNumber::new(5),
            };

            state.register_builder_state(
                builder_state_id.clone(),
                ParentBlockReferences {
                    view_number: ViewNumber::new(5),
                    vid_commitment: parent_commit,
                    leaf_commit: Commitment::from_raw([0; 32]),
                    builder_commitment: BuilderCommitment::from_bytes([]),
                },
                req_sender.clone(),
            );

            assert_eq!(
                state.spawned_builder_states.len(),
                3,
                "The spawned_builder_states should now have 3 elements in it"
            );
            assert_eq!(
                state.highest_view_num_builder_id,
                BuilderStateId {
                    parent_commitment: parent_commit,
                    parent_view: ViewNumber::new(6)
                },
                "The highest view number builder id should now be the one that was just registered"
            );
            assert!(
                state.spawned_builder_states.contains_key(&builder_state_id),
                "The spawned builder states should contain the new builder state id"
            );
        };
    }

    // GlobalState::update_global_state Tests

    /// This test checks that the update_global_state method will correctly
    /// update the LRU blocks cache and the builder_state_to_last_built_block
    /// hashmap with values derived from the parameters passed into the method.
    ///
    /// The assumption behind this test is that the values being stored were
    /// not being stored previously.
    #[async_std::test]
    async fn test_global_state_update_global_state_success() {
        let (bootstrap_sender, _) = async_broadcast::broadcast(10);
        let (tx_sender, _) = async_broadcast::broadcast(10);
        let parent_commit = vid_commitment(&[], 8);
        let mut state = GlobalState::<TestTypes>::new(
            bootstrap_sender,
            tx_sender,
            parent_commit,
            ViewNumber::new(0),
            ViewNumber::new(0),
            TEST_MAX_BLOCK_SIZE_INCREMENT_PERIOD,
            TEST_PROTOCOL_MAX_BLOCK_SIZE,
        );

        let new_parent_commit = vid_commitment(&[], 9);
        let new_view_num = ViewNumber::new(1);
        let builder_state_id = BuilderStateId {
            parent_commitment: new_parent_commit,
            parent_view: new_view_num,
        };

        let builder_hash_1 = BuilderCommitment::from_bytes([1, 2, 3, 4]);
        let block_id = BlockId {
            hash: builder_hash_1,
            view: new_view_num,
        };

        let (vid_trigger_sender, vid_trigger_receiver) =
            async_compatibility_layer::channel::oneshot();
        let (vid_sender, vid_receiver) = unbounded();
        let (block_payload, metadata) =
            <TestBlockPayload as BlockPayload<TestTypes>>::from_transactions(
                vec![TestTransaction::new(vec![1, 2, 3, 4, 5, 6, 7, 8, 9, 10])],
                &TestValidatedState::default(),
                &TestInstanceState::default(),
            )
            .await
            .unwrap();
        let offered_fee = 64u64;
        let block_size = 64u64;
        let truncated = false;

        let build_block_info = BuildBlockInfo {
            id: block_id.clone(),
            block_size,
            offered_fee,
            block_payload: block_payload.clone(),
            metadata,
            vid_trigger: vid_trigger_sender,
            vid_receiver,
            truncated,
        };

        let builder_hash_2 = BuilderCommitment::from_bytes([2, 3, 4, 5]);
        let response_msg = ResponseMessage {
            builder_hash: builder_hash_2.clone(),
            block_size: 32,
            offered_fee: 128,
        };

        // Now that every object is prepared and setup for storage, we can
        // test the `update_global_state` method.

        // `update_global_state` has not return value from its method, so can
        // only inspect its "success" based on the mutation of the state object.
        state.update_global_state(builder_state_id.clone(), build_block_info, response_msg);

        // two things should be adjusted by `update_global_state`:
        // - state.blocks
        // - state.builder_state_to_last_built_block

        // start with blocks

        assert_eq!(
            state.blocks.len(),
            1,
            "The blocks LRU should have a single entry"
        );

        let retrieved_block_info = state.blocks.get(&block_id);
        assert!(
            retrieved_block_info.is_some(),
            "Retrieval of the block id should result is a valid block info data"
        );

        let retrieved_block_info = retrieved_block_info.unwrap();

        assert_eq!(
            retrieved_block_info.block_payload, block_payload,
            "The block payloads should match"
        );
        assert_eq!(
            retrieved_block_info.metadata, metadata,
            "The metadata should match"
        );
        assert_eq!(
            retrieved_block_info.offered_fee, offered_fee,
            "The offered fee should match"
        );
        assert_eq!(
            retrieved_block_info.truncated, truncated,
            "The truncated flag should match"
        );

        {
            // This ensures that the vid_trigger that is stored is still the
            // same, or links to the vid_trigger_receiver that we submitted.
            let mut vid_trigger_write_lock_guard =
                retrieved_block_info.vid_trigger.write_arc().await;
            if let Some(vid_trigger_sender) = vid_trigger_write_lock_guard.take() {
                vid_trigger_sender.send(TriggerStatus::Start);
            }

            match vid_trigger_receiver.recv().await {
                Ok(TriggerStatus::Start) => {
                    // This is expected
                }
                _ => {
                    panic!("did not receive TriggerStatus::Start from vid_trigger_receiver as expected");
                }
            }
        }

        {
            // This ensures that the vid_sender that is stored is still the
            // same, or links to the vid_receiver that we submitted.
            let (vid_commitment, vid_precompute) = precompute_vid_commitment(&[1, 2, 3, 4, 5], 4);
            assert_eq!(
                vid_sender
                    .send((vid_commitment, vid_precompute.clone()))
                    .await,
                Ok(()),
                "The vid_sender should be able to send the vid commitment and precompute"
            );

            let mut vid_receiver_write_lock_guard =
                retrieved_block_info.vid_receiver.write_arc().await;

            // Get and Keep object

            match vid_receiver_write_lock_guard.get().await {
                Ok((received_vid_commitment, received_vid_precompute)) => {
                    assert_eq!(
                        received_vid_commitment, vid_commitment,
                        "The received vid commitment should match the expected vid commitment"
                    );
                    assert_eq!(
                        received_vid_precompute, vid_precompute,
                        "The received vid precompute should match the expected vid precompute"
                    );
                }
                _ => {
                    panic!("did not receive the expected vid commitment and precompute from vid_receiver_write_lock_guard");
                }
            }
        }

        // finish with builder_state_to_last_built_block

        assert_eq!(
            state.builder_state_to_last_built_block.len(),
            1,
            "The builder state to last built block should have a single entry"
        );

        let last_built_block = state
            .builder_state_to_last_built_block
            .get(&builder_state_id);

        assert!(
            last_built_block.is_some(),
            "The last built block should be retrievable"
        );

        let last_built_block = last_built_block.unwrap();

        assert_eq!(
            last_built_block.builder_hash, builder_hash_2,
            "The last built block id should match the block id"
        );

        assert_eq!(
            last_built_block.block_size, 32,
            "The last built block size should match the response message"
        );

        assert_eq!(
            last_built_block.offered_fee, 128,
            "The last built block offered fee should match the response message"
        );
    }

    /// This test demonstrates the replacement behavior of the the
    /// `update_global_state` method.
    ///
    /// When given a `BuilderStateId` that already exists in the `blocks` LRU,
    /// and the `builder_state_to_last_built_block` hashmap, the method will
    /// replace the values in the `builder_state_to_last_built_block` hashmap,
    /// and it will also replace the entry in the `block`s LRU.
    #[async_std::test]
    async fn test_global_state_update_global_state_replacement() {
        let (bootstrap_sender, _) = async_broadcast::broadcast(10);
        let (tx_sender, _) = async_broadcast::broadcast(10);
        let parent_commit = vid_commitment(&[], 8);
        let mut state = GlobalState::<TestTypes>::new(
            bootstrap_sender,
            tx_sender,
            parent_commit,
            ViewNumber::new(0),
            ViewNumber::new(0),
            TEST_MAX_BLOCK_SIZE_INCREMENT_PERIOD,
            TEST_PROTOCOL_MAX_BLOCK_SIZE,
        );

        let new_parent_commit = vid_commitment(&[], 9);
        let new_view_num = ViewNumber::new(1);
        let builder_state_id = BuilderStateId {
            parent_commitment: new_parent_commit,
            parent_view: new_view_num,
        };

        let builder_hash = BuilderCommitment::from_bytes([1, 2, 3, 4]);
        let block_id_1 = BlockId {
            hash: builder_hash.clone(),
            view: new_view_num,
        };
        let (vid_trigger_sender_1, vid_trigger_receiver_1) =
            async_compatibility_layer::channel::oneshot();
        let (vid_sender_1, vid_receiver_1) = unbounded();
        let (block_payload_1, metadata_1) =
            <TestBlockPayload as BlockPayload<TestTypes>>::from_transactions(
                vec![TestTransaction::new(vec![1, 2, 3, 4, 5, 6, 7, 8, 9, 10])],
                &TestValidatedState::default(),
                &TestInstanceState::default(),
            )
            .await
            .unwrap();
        let offered_fee_1 = 64u64;
        let block_size_1 = 64u64;
        let truncated_1 = false;
        let build_block_info_1 = BuildBlockInfo {
            id: block_id_1.clone(),
            block_size: block_size_1,
            offered_fee: offered_fee_1,
            block_payload: block_payload_1.clone(),
            metadata: metadata_1,
            vid_trigger: vid_trigger_sender_1,
            vid_receiver: vid_receiver_1,
            truncated: truncated_1,
        };
        let response_msg_1 = ResponseMessage {
            builder_hash: builder_hash.clone(),
            block_size: block_size_1,
            offered_fee: offered_fee_1,
        };

        // Now that every object is prepared and setup for storage, we can
        // test the `update_global_state` method.

        // `update_global_state` has no return value from its method, so we can
        // only inspect its "success" based on the mutation of the state object.
        state.update_global_state(builder_state_id.clone(), build_block_info_1, response_msg_1);

        // We're going to enter another update_global_state_entry with the same
        // builder_state_id, but with different values for the block info and
        // response message.  This should highlight that the values get replaced
        // in this update.

        let block_id_2 = BlockId {
            hash: builder_hash.clone(),
            view: new_view_num,
        };
        let (vid_trigger_sender_2, vid_trigger_receiver_2) =
            async_compatibility_layer::channel::oneshot();
        let (vid_sender_2, vid_receiver_2) = unbounded();
        let (block_payload_2, metadata_2) =
            <TestBlockPayload as BlockPayload<TestTypes>>::from_transactions(
                vec![TestTransaction::new(vec![2, 3, 4, 5, 6, 7, 8, 9, 10, 11])],
                &TestValidatedState::default(),
                &TestInstanceState::default(),
            )
            .await
            .unwrap();
        let offered_fee_2 = 16u64;
        let block_size_2 = 32u64;
        let truncated_2 = true;
        let build_block_info_2 = BuildBlockInfo {
            id: block_id_2.clone(),
            block_size: block_size_2,
            offered_fee: offered_fee_2,
            block_payload: block_payload_2.clone(),
            metadata: metadata_2,
            vid_trigger: vid_trigger_sender_2,
            vid_receiver: vid_receiver_2,
            truncated: truncated_2,
        };
        let response_msg_2: ResponseMessage = ResponseMessage {
            builder_hash: builder_hash.clone(),
            block_size: block_size_2,
            offered_fee: offered_fee_2,
        };

        // two things should be adjusted by `update_global_state`:
        // When given the same build_state_ids.
        state.update_global_state(builder_state_id.clone(), build_block_info_2, response_msg_2);

        // start with blocks

        assert_eq!(
            state.blocks.len(),
            1,
            "The blocks LRU should have a single entry"
        );

        let retrieved_block_info = state.blocks.get(&block_id_2);
        assert!(
            retrieved_block_info.is_some(),
            "Retrieval of the block id should result is a valid block info data"
        );

        let retrieved_block_info = retrieved_block_info.unwrap();

        assert_eq!(
            retrieved_block_info.block_payload, block_payload_2,
            "The block payloads should match"
        );
        assert_ne!(
            retrieved_block_info.block_payload, block_payload_1,
            "The block payloads should not match"
        );
        assert_eq!(
            retrieved_block_info.metadata, metadata_2,
            "The metadata should match"
        );
        assert_eq!(
            retrieved_block_info.metadata, metadata_1,
            "The metadata should match"
        );
        // TestMetadata will always match

        assert_eq!(
            retrieved_block_info.offered_fee, offered_fee_2,
            "The offered fee should match"
        );
        assert_ne!(
            retrieved_block_info.offered_fee, offered_fee_1,
            "The offered fee should not match"
        );
        assert_eq!(
            retrieved_block_info.truncated, truncated_2,
            "The truncated flag should match"
        );
        assert_ne!(
            retrieved_block_info.truncated, truncated_1,
            "The truncated flag should not match"
        );

        {
            // This ensures that the vid_trigger that is stored is still the
            // same, or links to the vid_trigger_receiver that we submitted.
            let mut vid_trigger_write_lock_guard =
                retrieved_block_info.vid_trigger.write_arc().await;
            if let Some(vid_trigger_sender) = vid_trigger_write_lock_guard.take() {
                vid_trigger_sender.send(TriggerStatus::Start);
            }

            match vid_trigger_receiver_2.recv().await {
                Ok(TriggerStatus::Start) => {
                    // This is expected
                }
                _ => {
                    panic!("did not receive TriggerStatus::Start from vid_trigger_receiver as expected");
                }
            }

            assert!(
                vid_trigger_receiver_1.recv().await.is_err(),
                "This should not receive anything from vid_trigger_receiver_1"
            );
        }

        {
            // This ensures that the vid_sender that is stored is still the
            // same, or links to the vid_receiver that we submitted.
            let (vid_commitment, vid_precompute) = precompute_vid_commitment(&[1, 2, 3, 4, 5], 4);
            assert_eq!(
                vid_sender_2
                    .send((vid_commitment, vid_precompute.clone()))
                    .await,
                Ok(()),
                "The vid_sender should be able to send the vid commitment and precompute"
            );

            assert!(
                vid_sender_1
                    .send((vid_commitment, vid_precompute.clone()))
                    .await
                    .is_err(),
                "The vid_sender should not be able to send the vid commitment and precompute"
            );

            let mut vid_receiver_write_lock_guard =
                retrieved_block_info.vid_receiver.write_arc().await;

            // Get and Keep object

            match vid_receiver_write_lock_guard.get().await {
                Ok((received_vid_commitment, received_vid_precompute)) => {
                    assert_eq!(
                        received_vid_commitment, vid_commitment,
                        "The received vid commitment should match the expected vid commitment"
                    );
                    assert_eq!(
                        received_vid_precompute, vid_precompute,
                        "The received vid precompute should match the expected vid precompute"
                    );
                }
                _ => {
                    panic!("did not receive the expected vid commitment and precompute from vid_receiver_write_lock_guard");
                }
            }
        }

        // finish with builder_state_to_last_built_block

        assert_eq!(
            state.builder_state_to_last_built_block.len(),
            1,
            "The builder state to last built block should have a single entry"
        );

        let last_built_block = state
            .builder_state_to_last_built_block
            .get(&builder_state_id);

        assert!(
            last_built_block.is_some(),
            "The last built block should be retrievable"
        );

        let last_built_block = last_built_block.unwrap();

        assert_eq!(
            last_built_block.builder_hash, builder_hash,
            "The last built block id should match the block id"
        );

        assert_eq!(
            last_built_block.block_size, block_size_2,
            "The last built block size should match the response message"
        );
        assert_ne!(
            last_built_block.block_size, block_size_1,
            "The last built block size should not match the previous block size"
        );

        assert_eq!(
            last_built_block.offered_fee, offered_fee_2,
            "The last built block offered fee should match the response message"
        );
        assert_ne!(
            last_built_block.offered_fee, offered_fee_1,
            "The last built block offered fee should not match the previous block offered fee"
        );
    }

    // GlobalState::remove_handles Tests

    /// This test checks to ensure that remove_handles will only consider
    /// views up to what is known to have been stored. As a result it will
    /// indicate that is has only targeted to the highest view number that it
    /// is aware of.
    #[async_std::test]
    async fn test_global_state_remove_handles_prune_up_to_latest() {
        let (bootstrap_sender, _) = async_broadcast::broadcast(10);
        let (tx_sender, _) = async_broadcast::broadcast(10);
        let parent_commit = vid_commitment(&[0], 4);
        let mut state = GlobalState::<TestTypes>::new(
            bootstrap_sender,
            tx_sender,
            parent_commit,
            ViewNumber::new(0),
            ViewNumber::new(0),
            TEST_MAX_BLOCK_SIZE_INCREMENT_PERIOD,
            TEST_PROTOCOL_MAX_BLOCK_SIZE,
        );

        // We register a few builder states.
        for i in 1..=10 {
            let vid_commit = vid_commitment(&[i], 4);
            let view = ViewNumber::new(i as u64);

            state.register_builder_state(
                BuilderStateId {
                    parent_commitment: vid_commit,
                    parent_view: view,
                },
                ParentBlockReferences {
                    view_number: view,
                    vid_commitment: vid_commit,
                    leaf_commit: Commitment::from_raw([0; 32]),
                    builder_commitment: BuilderCommitment::from_bytes([]),
                },
                async_broadcast::broadcast(10).0,
            );
        }

        assert_eq!(
            state.spawned_builder_states.len(),
            11,
            "The spawned_builder_states should have the expected number of entries",
        );

        assert_eq!(
            state.remove_handles(ViewNumber::new(100)),
            ViewNumber::new(10),
            "It should only be able to prune up to what has been stored"
        );

        assert_eq!(
            state.spawned_builder_states.len(),
            1,
            "The spawned_builder_states should only have a single entry in it"
        );

        let builder_state_id = BuilderStateId {
            parent_commitment: vid_commitment(&[10], 4),
            parent_view: ViewNumber::new(10),
        };
        assert_eq!(
            state.highest_view_num_builder_id, builder_state_id,
            "The highest view number builder id should be the one that was just registered"
        );

        assert_eq!(
            state.last_garbage_collected_view_num,
            ViewNumber::new(9),
            "The last garbage collected view number should match expected value"
        );

        assert!(
            state.spawned_builder_states.contains_key(&BuilderStateId {
                parent_commitment: vid_commitment(&[10], 4),
                parent_view: ViewNumber::new(10),
            }),
            "The spawned builder states should contain the builder state id: {builder_state_id}"
        );
    }

    /// This test checks that the remove_handles doesn't ensure that the
    /// `last_garbage_collected_view_num` is strictly increasing. By first
    /// removing a higher view  number, followed by a smaller view number
    /// (with the highest_view_num_builder_id having a view greater than or
    /// equal to both targets) we can demonstrate this property.
    ///
    /// Furthermore this demonstrates that by supplying any view number to
    /// remove_handles that is less than `last_garbage_collected_view_num` will
    /// result in `last_garbage_collected_view_num` being updated to the given
    /// value minus 1, without regard for it actually removing / cleaning
    /// anything, or whether it is moving backwards in view numbers.
    ///
    /// If we were to account for the view numbers actually being cleaned up,
    /// we could still trigger this behavior be re-adding the builder states
    /// with a view number that precedes the last garbage collected view number,
    /// then removing them would trigger the same behavior.
    #[async_std::test]
    async fn test_global_state_remove_handles_can_reduce_last_garbage_collected_view_num_simple() {
        let (bootstrap_sender, _) = async_broadcast::broadcast(10);
        let (tx_sender, _) = async_broadcast::broadcast(10);
        let parent_commit = vid_commitment(&[0], 4);
        let mut state = GlobalState::<TestTypes>::new(
            bootstrap_sender,
            tx_sender,
            parent_commit,
            ViewNumber::new(0),
            ViewNumber::new(0),
            TEST_MAX_BLOCK_SIZE_INCREMENT_PERIOD,
            TEST_PROTOCOL_MAX_BLOCK_SIZE,
        );

        // We register a few builder states.
        for i in 1..=10 {
            let vid_commit = vid_commitment(&[i], 4);
            let view = ViewNumber::new(i as u64);

            state.register_builder_state(
                BuilderStateId {
                    parent_commitment: vid_commit,
                    parent_view: view,
                },
                ParentBlockReferences {
                    view_number: view,
                    vid_commitment: vid_commit,
                    leaf_commit: Commitment::from_raw([0; 32]),
                    builder_commitment: BuilderCommitment::from_bytes([]),
                },
                async_broadcast::broadcast(10).0,
            );
        }

        assert_eq!(
            state.highest_view_num_builder_id,
            BuilderStateId {
                parent_commitment: vid_commitment(&[10], 4),
                parent_view: ViewNumber::new(10),
            },
            "The highest view number builder id should be the one that was just registered"
        );

        assert_eq!(
            state.remove_handles(ViewNumber::new(10)),
            ViewNumber::new(10),
            "It should remove what has been stored"
        );

        assert_eq!(
            state.last_garbage_collected_view_num,
            ViewNumber::new(9),
            "The last garbage collected view number should match expected value"
        );

        assert_eq!(
            state.remove_handles(ViewNumber::new(5)),
            ViewNumber::new(5),
            "If we only remove up to view 5, then only entries preceding view 5 should be removed"
        );

        // The last garbage collected view has gone down as a result of our
        // new remove_handles target, demonstrating that this number isn't
        // strictly increasing in value.
        assert_eq!(
            state.last_garbage_collected_view_num,
            ViewNumber::new(4),
            "The last garbage collected view number should match expected value",
        );
    }

    /// This test checks that the remove_handles doesn't ensure that the
    /// `last_garbage_collected_view_num` is strictly increasing. It is very
    /// similar to `test_global_state_remove_handles_can_reduce_last_garbage_collected_view_num_simple`
    /// but differs in that it re-adds the removed builder states, just in case
    /// the previous test's behavior is erroneous and fixed by ensuring that we
    /// only consider removed view numbers.
    #[async_std::test]
    async fn test_global_state_remove_handles_can_reduce_last_garbage_collected_view_num_strict() {
        let (bootstrap_sender, _) = async_broadcast::broadcast(10);
        let (tx_sender, _) = async_broadcast::broadcast(10);
        let parent_commit = vid_commitment(&[0], 4);
        let mut state = GlobalState::<TestTypes>::new(
            bootstrap_sender,
            tx_sender,
            parent_commit,
            ViewNumber::new(0),
            ViewNumber::new(0),
            TEST_MAX_BLOCK_SIZE_INCREMENT_PERIOD,
            TEST_PROTOCOL_MAX_BLOCK_SIZE,
        );

        // We register a few builder states.
        for i in 1..=10 {
            let vid_commit = vid_commitment(&[i], 4);
            let view = ViewNumber::new(i as u64);

            state.register_builder_state(
                BuilderStateId {
                    parent_commitment: vid_commit,
                    parent_view: view,
                },
                ParentBlockReferences {
                    view_number: view,
                    vid_commitment: vid_commit,
                    leaf_commit: Commitment::from_raw([0; 32]),
                    builder_commitment: BuilderCommitment::from_bytes([]),
                },
                async_broadcast::broadcast(10).0,
            );
        }

        assert_eq!(
            state.highest_view_num_builder_id,
            BuilderStateId {
                parent_commitment: vid_commitment(&[10], 4),
                parent_view: ViewNumber::new(10),
            },
            "The highest view number builder id should be the one that was just registered"
        );

        assert_eq!(
            state.remove_handles(ViewNumber::new(10)),
            ViewNumber::new(10),
            "It should remove what has been stored"
        );

        assert_eq!(
            state.last_garbage_collected_view_num,
            ViewNumber::new(9),
            "The last garbage collected view number should match expected value"
        );

        // We re-add these removed builder_state_ids
        for i in 1..10 {
            let vid_commit = vid_commitment(&[i], 4);
            let view = ViewNumber::new(i as u64);

            state.register_builder_state(
                BuilderStateId {
                    parent_commitment: vid_commit,
                    parent_view: view,
                },
                ParentBlockReferences {
                    view_number: view,
                    vid_commitment: vid_commit,
                    leaf_commit: Commitment::from_raw([0; 32]),
                    builder_commitment: BuilderCommitment::from_bytes([]),
                },
                async_broadcast::broadcast(10).0,
            );
        }

        assert_eq!(
            state.remove_handles(ViewNumber::new(5)),
            ViewNumber::new(5),
            "If we only remove up to view 5, then only entries preceding view 5 should be removed"
        );

        // The last garbage collected view has gone down as a result of our
        // new remove_handles target, demonstrating that this number isn't
        // strictly increasing in value.
        assert_eq!(
            state.last_garbage_collected_view_num,
            ViewNumber::new(4),
            "The last garbage collected view number should match expected value",
        );
    }

    /// This test checks that the remove_handles methods will correctly remove
    /// The expected number of builder states from the spawned_builder_states
    /// hashmap.  It does this by specifically controlling the number of builder
    /// states that are registered, and then removing a subset of them. It
    /// verifies the absence of the entries that should have been removed, and
    /// the presence of the entries that should have been kept.
    #[async_std::test]
    async fn test_global_state_remove_handles_expected() {
        let (bootstrap_sender, _) = async_broadcast::broadcast(10);
        let (tx_sender, _) = async_broadcast::broadcast(10);
        let parent_commit = vid_commitment(&[0], 4);
        let mut state = GlobalState::<TestTypes>::new(
            bootstrap_sender,
            tx_sender,
            parent_commit,
            ViewNumber::new(0),
            ViewNumber::new(0),
            TEST_MAX_BLOCK_SIZE_INCREMENT_PERIOD,
            TEST_PROTOCOL_MAX_BLOCK_SIZE,
        );

        // We register a few builder states.
        for i in 1..=10 {
            let vid_commit = vid_commitment(&[i], 4);
            let view = ViewNumber::new(i as u64);

            state.register_builder_state(
                BuilderStateId {
                    parent_commitment: vid_commit,
                    parent_view: view,
                },
                ParentBlockReferences {
                    view_number: view,
                    vid_commitment: vid_commit,
                    leaf_commit: Commitment::from_raw([0; 32]),
                    builder_commitment: BuilderCommitment::from_bytes([]),
                },
                async_broadcast::broadcast(10).0,
            );
        }

        assert_eq!(
            state.spawned_builder_states.len(),
            11,
            "The spawned_builder_states should have 11 elements in it"
        );

        assert_eq!(
            state.highest_view_num_builder_id,
            BuilderStateId {
                parent_commitment: vid_commitment(&[10], 4),
                parent_view: ViewNumber::new(10),
            },
            "The highest view number builder id should be the one that was just registered"
        );

        assert_eq!(
            state.last_garbage_collected_view_num,
            ViewNumber::new(0),
            "The last garbage collected view number should be hat was passed in"
        );

        // Now we want to clean up some previous builder states to ensure that we
        // remove the appropriate targets.

        // This should remove the view builder states preceding the view number 5
        assert_eq!(
            state.remove_handles(ViewNumber::new(5)),
            ViewNumber::new(5),
            "The last garbage collected view number should match expected value"
        );

        // There should be 11 - 5 entries remaining
        assert_eq!(
            state.spawned_builder_states.len(),
            6,
            "The spawned_builder_states should have 6 elements in it"
        );

        for i in 0..5 {
            let builder_state_id = BuilderStateId {
                parent_commitment: vid_commitment(&[i], 4),
                parent_view: ViewNumber::new(i as u64),
            };
            assert!(
                !state.spawned_builder_states.contains_key(&builder_state_id),
                "the spawned builder states should contain the builder state id, {builder_state_id}"
            );
        }

        for i in 5..=10 {
            let builder_state_id = BuilderStateId {
                parent_commitment: vid_commitment(&[i], 4),
                parent_view: ViewNumber::new(i as u64),
            };
            assert!(
                state.spawned_builder_states.contains_key(&builder_state_id),
                "The spawned builder states should contain the builder state id: {builder_state_id}"
            );
        }
    }

    // Get Available Blocks Tests

    /// This test checks that the error `AvailableBlocksError::NoBlocksAvailable`
    /// is returned when no blocks are available.
    ///
    /// To trigger this condition, we simply submit a request to the
    /// implementation of get_available_blocks, and we do not provide any
    /// information for the block view number requested.  As a result, the
    /// implementation will ultimately timeout, and return an error that
    /// indicates that no blocks were available.
    #[async_std::test]
    async fn test_get_available_blocks_error_no_blocks_available() {
        let (bootstrap_sender, _) = async_broadcast::broadcast(10);
        let (tx_sender, _) = async_broadcast::broadcast(10);
        let (builder_public_key, builder_private_key) =
            <BLSPubKey as BuilderSignatureKey>::generated_from_seed_indexed([0; 32], 0);
        let (leader_public_key, leader_private_key) =
            <BLSPubKey as SignatureKey>::generated_from_seed_indexed([0; 32], 1);
        let parent_commit = vid_commitment(&[], 8);

        let state = ProxyGlobalState::<TestTypes>::new(
            Arc::new(RwLock::new(GlobalState::<TestTypes>::new(
                bootstrap_sender,
                tx_sender,
                parent_commit,
                ViewNumber::new(0),
                ViewNumber::new(0),
                TEST_MAX_BLOCK_SIZE_INCREMENT_PERIOD,
                TEST_PROTOCOL_MAX_BLOCK_SIZE,
            ))),
            (builder_public_key, builder_private_key),
            Duration::from_millis(100),
        );

        // leader_private_key
        let signature = BLSPubKey::sign(&leader_private_key, parent_commit.as_ref()).unwrap();

        // This *should* just time out
        let result = state
            .available_blocks_implementation(
                &vid_commitment(&[], 8),
                1,
                leader_public_key,
                &signature,
            )
            .await;

        match result {
            Err(AvailableBlocksError::NoBlocksAvailable) => {
                // This is what we expect.
                // This message *should* indicate that no blocks were available.
            }
            Err(err) => {
                panic!("Unexpected error: {:?}", err);
            }
            Ok(_) => {
                panic!("Expected an error, but got a result");
            }
        }
    }

    /// This test checks that the error `AvailableBlocksError::SignatureValidationFailed`
    /// is returned when the signature is invalid.
    ///
    /// To trigger this condition, we simply submit a request to the
    /// implementation of get_available_blocks, but we sign the request with
    /// the builder's private key instead of the leader's private key.  Since
    /// these keys do not match, this will result in a signature verification
    /// error.
    #[async_std::test]
    async fn test_get_available_blocks_error_invalid_signature() {
        let (bootstrap_sender, _) = async_broadcast::broadcast(10);
        let (tx_sender, _) = async_broadcast::broadcast(10);
        let (builder_public_key, builder_private_key) =
            <BLSPubKey as BuilderSignatureKey>::generated_from_seed_indexed([0; 32], 0);
        let (leader_public_key, _leader_private_key) =
            <BLSPubKey as SignatureKey>::generated_from_seed_indexed([0; 32], 1);
        let parent_commit = vid_commitment(&[], 8);

        let state = ProxyGlobalState::<TestTypes>::new(
            Arc::new(RwLock::new(GlobalState::<TestTypes>::new(
                bootstrap_sender,
                tx_sender,
                parent_commit,
                ViewNumber::new(0),
                ViewNumber::new(0),
                TEST_MAX_BLOCK_SIZE_INCREMENT_PERIOD,
                TEST_PROTOCOL_MAX_BLOCK_SIZE,
            ))),
            (builder_public_key, builder_private_key.clone()),
            Duration::from_millis(100),
        );

        // leader_private_key
        let signature = BLSPubKey::sign(&builder_private_key, parent_commit.as_ref()).unwrap();

        // This *should* just time out
        let result = state
            .available_blocks_implementation(
                &vid_commitment(&[], 8),
                1,
                leader_public_key,
                &signature,
            )
            .await;

        match result {
            Err(AvailableBlocksError::SignatureValidationFailed) => {
                // This is what we expect.
                // This message *should* indicate that the signature passed
                // did not match the given public key.
            }
            Err(err) => {
                panic!("Unexpected error: {:?}", err);
            }
            Ok(_) => {
                panic!("Expected an error, but got a result");
            }
        }
    }

    /// This test checks that the error `AvailableBlocksError::RequestForAvailableViewThatHasAlreadyBeenDecided`
    /// is returned when the requested view number has already been garbage
    /// collected.
    ///
    /// To trigger this condition, we initialize the GlobalState with a
    /// garbage collected view number that is higher than the view that will
    /// be requested.
    #[async_std::test]
    async fn test_get_available_blocks_error_requesting_previous_view_number() {
        let (bootstrap_sender, _) = async_broadcast::broadcast(10);
        let (tx_sender, _) = async_broadcast::broadcast(10);
        let (builder_public_key, builder_private_key) =
            <BLSPubKey as BuilderSignatureKey>::generated_from_seed_indexed([0; 32], 0);
        let (leader_public_key, leader_private_key) =
            <BLSPubKey as SignatureKey>::generated_from_seed_indexed([0; 32], 1);
        let parent_commit = vid_commitment(&[], 8);

        let state = ProxyGlobalState::<TestTypes>::new(
            Arc::new(RwLock::new(GlobalState::<TestTypes>::new(
                bootstrap_sender,
                tx_sender,
                parent_commit,
                ViewNumber::new(0),
                ViewNumber::new(2),
                TEST_MAX_BLOCK_SIZE_INCREMENT_PERIOD,
                TEST_PROTOCOL_MAX_BLOCK_SIZE,
            ))),
            (builder_public_key, builder_private_key),
            Duration::from_millis(100),
        );

        // leader_private_key
        let signature = BLSPubKey::sign(&leader_private_key, parent_commit.as_ref()).unwrap();

        // This *should* just time out
        let result = state
            .available_blocks_implementation(
                &vid_commitment(&[], 8),
                1,
                leader_public_key,
                &signature,
            )
            .await;

        match result {
            Err(AvailableBlocksError::RequestForAvailableViewThatHasAlreadyBeenDecided) => {
                // This is what we expect.
                // This message *should* indicate that the signature passed
                // did not match the given public key.
            }
            Err(err) => {
                panic!("Unexpected error: {:?}", err);
            }
            Ok(_) => {
                panic!("Expected an error, but got a result");
            }
        }
    }

    /// This test checks that the error `AvailableBlocksError::GetChannelForMatchingBuilderError`
    /// is returned when attempting to retrieve a view that is not stored within the state, and
    /// the highest view is also no longer stored within the state.
    ///
    /// To trigger this condition, we initialize the GlobalState with an initial
    /// state, and then we mutate the state to record the wrong latest state id.
    /// When interacted with `GlobalState` via `register_builder_state`, and
    /// `remove_handles`, this error doesn't seem possible immediately possible.
    #[async_std::test]
    async fn test_get_available_blocks_error_get_channel_for_matching_builder() {
        let (bootstrap_sender, _) = async_broadcast::broadcast(10);
        let (tx_sender, _) = async_broadcast::broadcast(10);
        let (builder_public_key, builder_private_key) =
            <BLSPubKey as BuilderSignatureKey>::generated_from_seed_indexed([0; 32], 0);
        let (leader_public_key, leader_private_key) =
            <BLSPubKey as SignatureKey>::generated_from_seed_indexed([0; 32], 1);
        let parent_commit = vid_commitment(&[], 8);

        let state = Arc::new(ProxyGlobalState::<TestTypes>::new(
            Arc::new(RwLock::new(GlobalState::<TestTypes>::new(
                bootstrap_sender,
                tx_sender,
                parent_commit,
                ViewNumber::new(4),
                ViewNumber::new(4),
                TEST_MAX_BLOCK_SIZE_INCREMENT_PERIOD,
                TEST_PROTOCOL_MAX_BLOCK_SIZE,
            ))),
            (builder_public_key, builder_private_key.clone()),
            Duration::from_secs(1),
        ));

        {
            let mut write_locked_global_state = state.global_state.write_arc().await;
            write_locked_global_state.highest_view_num_builder_id = BuilderStateId {
                parent_commitment: parent_commit,
                parent_view: ViewNumber::new(5),
            };
        }

        // As a result, we **should** be receiving a request for the available
        // blocks with our expected state id on the receiver, along with a channel
        // to send the response back to the caller.

        let signature = BLSPubKey::sign(&leader_private_key, parent_commit.as_ref()).unwrap();
        let result = state
            .available_blocks_implementation(&parent_commit, 6, leader_public_key, &signature)
            .await;
        match result {
            Err(AvailableBlocksError::GetChannelForMatchingBuilderError(_)) => {
                // This is what we expect.
                // This message *should* indicate that the response channel was closed.
            }
            Err(err) => {
                panic!("Unexpected error: {:?}", err);
            }
            Ok(_) => {
                panic!("Expected an error, but got a result");
            }
        }
    }

    // We have two error cases for `available_blocks_implementation` that we
    // cannot seem trigger directly due to the nature of how the implementation
    // performs.
    //
    // The first is ChannelUnexpectedlyClosed, which doesn't seem to be
    // producible as the unbounded channel doesn't seem to be able to be
    // closed.
    //
    // The second is SigningBlockFailed, which doesn't seem to be producible
    // with a valid private key, and it's not clear how to create an invalid
    // private key.

    /// This test checks that call to `available_blocks_implementation` returns
    /// a successful response when the function is called before blocks are
    /// made available.
    #[async_std::test]
    async fn test_get_available_blocks_requested_before_blocks_available() {
        let (bootstrap_sender, _) = async_broadcast::broadcast(10);
        let (tx_sender, _) = async_broadcast::broadcast(10);
        let (builder_public_key, builder_private_key) =
            <BLSPubKey as BuilderSignatureKey>::generated_from_seed_indexed([0; 32], 0);
        let (leader_public_key, leader_private_key) =
            <BLSPubKey as SignatureKey>::generated_from_seed_indexed([0; 32], 1);
        let parent_commit = vid_commitment(&[], 8);

        let state = Arc::new(ProxyGlobalState::<TestTypes>::new(
            Arc::new(RwLock::new(GlobalState::<TestTypes>::new(
                bootstrap_sender,
                tx_sender,
                parent_commit,
                ViewNumber::new(0),
                ViewNumber::new(0),
                TEST_MAX_BLOCK_SIZE_INCREMENT_PERIOD,
                TEST_PROTOCOL_MAX_BLOCK_SIZE,
            ))),
            (builder_public_key, builder_private_key.clone()),
            Duration::from_secs(1),
        ));

        let cloned_parent_commit = parent_commit;
        let cloned_state = state.clone();
        let cloned_leader_private_key = leader_private_key.clone();

        // We want to trigger a request for the available blocks, before we make the available block available
        let get_available_blocks_handle = async_std::task::spawn(async move {
            // leader_private_key
            let signature =
                BLSPubKey::sign(&cloned_leader_private_key, cloned_parent_commit.as_ref()).unwrap();
            cloned_state
                .available_blocks_implementation(
                    &cloned_parent_commit,
                    1,
                    leader_public_key,
                    &signature,
                )
                .await
        });

        // Now we want to make the block data available to the state.
        let expected_builder_state_id = BuilderStateId {
            parent_commitment: parent_commit,
            parent_view: ViewNumber::new(1),
        };

        let mut response_receiver = {
            // We only want to keep this write lock for the time needed, and
            // no more.
            let mut write_locked_global_state = state.global_state.write_arc().await;

            // We insert a sender so that the next time this stateId is requested,
            // it will be available to send data back.
            let (response_sender, response_receiver) = async_broadcast::broadcast(10);
            write_locked_global_state.register_builder_state(
                expected_builder_state_id.clone(),
                ParentBlockReferences {
                    view_number: expected_builder_state_id.parent_view,
                    vid_commitment: expected_builder_state_id.parent_commitment,
                    leaf_commit: Commitment::from_raw([0; 32]),
                    builder_commitment: BuilderCommitment::from_bytes([]),
                },
                response_sender,
            );

            response_receiver
        };

        // As a result, we **should** be receiving a request for the available
        // blocks with our expected state id on the receiver, along with a channel
        // to send the response back to the caller.

        let response_channel = match response_receiver.next().await {
            None => {
                panic!("Expected a request for available blocks, but didn't get one");
            }
            Some(MessageType::RequestMessage(req_msg)) => {
                assert_eq!(req_msg.state_id, expected_builder_state_id);
                req_msg.response_channel
            }
            Some(message) => {
                panic!(
                    "Expected a request for available blocks, but got a different message: {:?}",
                    message
                );
            }
        };

        // We want to send a ResponseMessage to the channel
        let expected_response = ResponseMessage {
            block_size: 9,
            offered_fee: 7,
            builder_hash: BuilderCommitment::from_bytes([1, 2, 3, 4, 5]),
        };

        assert!(
            response_channel
                .send(expected_response.clone())
                .await
                .is_ok(),
            "failed to send ResponseMessage"
        );

        let result = get_available_blocks_handle.await;
        match result {
            Err(err) => {
                panic!("Unexpected error: {:?}", err);
            }
            Ok(result) => {
                assert_eq!(
                    result,
                    vec![AvailableBlockInfo {
                        block_hash: expected_response.builder_hash.clone(),
                        block_size: expected_response.block_size,
                        offered_fee: expected_response.offered_fee,
                        signature: <BLSPubKey as BuilderSignatureKey>::sign_block_info(
                            &builder_private_key,
                            expected_response.block_size,
                            expected_response.offered_fee,
                            &expected_response.builder_hash,
                        )
                        .unwrap(),
                        sender: builder_public_key,
                        _phantom: Default::default(),
                    }],
                    "get_available_blocks response matches expectation"
                );
            }
        }
    }

    /// This test checks that call to `available_blocks_implementation` returns
    /// a successful response when the function is called after blocks are
    /// made available.
    #[async_std::test]
    async fn test_get_available_blocks_requested_after_blocks_available() {
        let (bootstrap_sender, _) = async_broadcast::broadcast(10);
        let (tx_sender, _) = async_broadcast::broadcast(10);
        let (builder_public_key, builder_private_key) =
            <BLSPubKey as BuilderSignatureKey>::generated_from_seed_indexed([0; 32], 0);
        let (leader_public_key, leader_private_key) =
            <BLSPubKey as SignatureKey>::generated_from_seed_indexed([0; 32], 1);
        let parent_commit = vid_commitment(&[], 8);

        let state = Arc::new(ProxyGlobalState::<TestTypes>::new(
            Arc::new(RwLock::new(GlobalState::<TestTypes>::new(
                bootstrap_sender,
                tx_sender,
                parent_commit,
                ViewNumber::new(0),
                ViewNumber::new(0),
                TEST_MAX_BLOCK_SIZE_INCREMENT_PERIOD,
                TEST_PROTOCOL_MAX_BLOCK_SIZE,
            ))),
            (builder_public_key, builder_private_key.clone()),
            Duration::from_secs(1),
        ));

        let cloned_parent_commit = parent_commit;
        let cloned_state = state.clone();
        let cloned_leader_private_key = leader_private_key.clone();

        // Now we want to make the block data available to the state.
        let expected_builder_state_id = BuilderStateId {
            parent_commitment: parent_commit,
            parent_view: ViewNumber::new(1),
        };

        let mut response_receiver = {
            // We only want to keep this write lock for the time needed, and
            // no more.
            let mut write_locked_global_state = state.global_state.write_arc().await;

            // We insert a sender so that the next time this stateId is requested,
            // it will be available to send data back.
            let (response_sender, response_receiver) = async_broadcast::broadcast(10);
            write_locked_global_state.register_builder_state(
                expected_builder_state_id.clone(),
                ParentBlockReferences {
                    view_number: expected_builder_state_id.parent_view,
                    vid_commitment: expected_builder_state_id.parent_commitment,
                    leaf_commit: Commitment::from_raw([0; 32]),
                    builder_commitment: BuilderCommitment::from_bytes([]),
                },
                response_sender,
            );

            response_receiver
        };

        // We want to trigger a request for the available blocks, before we make the available block available
        let get_available_blocks_handle = async_std::task::spawn(async move {
            // leader_private_key
            let signature =
                BLSPubKey::sign(&cloned_leader_private_key, cloned_parent_commit.as_ref()).unwrap();
            cloned_state
                .available_blocks_implementation(
                    &cloned_parent_commit,
                    1,
                    leader_public_key,
                    &signature,
                )
                .await
        });

        // As a result, we **should** be receiving a request for the available
        // blocks with our expected state id on the receiver, along with a channel
        // to send the response back to the caller.

        let response_channel = match response_receiver.next().await {
            None => {
                panic!("Expected a request for available blocks, but didn't get one");
            }
            Some(MessageType::RequestMessage(req_msg)) => {
                assert_eq!(req_msg.state_id, expected_builder_state_id);
                req_msg.response_channel
            }
            Some(message) => {
                panic!(
                    "Expected a request for available blocks, but got a different message: {:?}",
                    message
                );
            }
        };

        // We want to send a ResponseMessage to the channel
        let expected_response = ResponseMessage {
            block_size: 9,
            offered_fee: 7,
            builder_hash: BuilderCommitment::from_bytes([1, 2, 3, 4, 5]),
        };

        assert!(
            response_channel
                .send(expected_response.clone())
                .await
                .is_ok(),
            "failed to send ResponseMessage"
        );

        let result = get_available_blocks_handle.await;
        match result {
            Err(err) => {
                panic!("Unexpected error: {:?}", err);
            }
            Ok(result) => {
                assert_eq!(
                    result,
                    vec![AvailableBlockInfo {
                        block_hash: expected_response.builder_hash.clone(),
                        block_size: expected_response.block_size,
                        offered_fee: expected_response.offered_fee,
                        signature: <BLSPubKey as BuilderSignatureKey>::sign_block_info(
                            &builder_private_key,
                            expected_response.block_size,
                            expected_response.offered_fee,
                            &expected_response.builder_hash,
                        )
                        .unwrap(),
                        sender: builder_public_key,
                        _phantom: Default::default(),
                    }],
                    "get_available_blocks response matches expectation"
                );
            }
        }
    }

    // Claim Block Tests

    /// This test checks that the error `ClaimBlockError::SignatureValidationFailed`
    /// is returned when the signature is invalid.
    ///
    /// To trigger this condition, we simply submit a request to the
    /// implementation of claim_block, but we sign the request with
    /// the builder's private key instead of the leader's private key.  Since
    /// these keys do not match, this will result in a signature verification
    /// error.
    #[async_std::test]
    async fn test_claim_block_error_signature_validation_failed() {
        let (bootstrap_sender, _) = async_broadcast::broadcast(10);
        let (tx_sender, _) = async_broadcast::broadcast(10);
        let (builder_public_key, builder_private_key) =
            <BLSPubKey as BuilderSignatureKey>::generated_from_seed_indexed([0; 32], 0);
        let (leader_public_key, _leader_private_key) =
            <BLSPubKey as SignatureKey>::generated_from_seed_indexed([0; 32], 1);
        let parent_commit = vid_commitment(&[], 8);

        let state = Arc::new(ProxyGlobalState::<TestTypes>::new(
            Arc::new(RwLock::new(GlobalState::<TestTypes>::new(
                bootstrap_sender,
                tx_sender,
                parent_commit,
                ViewNumber::new(0),
                ViewNumber::new(0),
                TEST_MAX_BLOCK_SIZE_INCREMENT_PERIOD,
                TEST_PROTOCOL_MAX_BLOCK_SIZE,
            ))),
            (builder_public_key, builder_private_key.clone()),
            Duration::from_secs(1),
        ));

        let commitment = BuilderCommitment::from_bytes([0; 256]);

        let signature = BLSPubKey::sign(&builder_private_key, commitment.as_ref()).unwrap();
        let result = state
            .claim_block_implementation(&commitment, 1, leader_public_key, &signature)
            .await;

        match result {
            Err(ClaimBlockError::SignatureValidationFailed) => {
                // This is what we expect.
                // This message *should* indicate that the signature passed
                // did not match the given public key.
            }
            Err(err) => {
                panic!("Unexpected error: {:?}", err);
            }
            Ok(_) => {
                panic!("Expected an error, but got a result");
            }
        }
    }

    /// This test checks that the error `ClaimBlockError::BlockDataNotFound`
    /// is returned when the block data is not found.
    ///
    /// To trigger this condition, we simply submit a request to the
    /// implementation of claim_block, but we do not provide any information
    /// for the block data requested.  As a result, the implementation will
    /// ultimately timeout, and return an error that indicates that the block
    /// data was not found.
    #[async_std::test]
    async fn test_claim_block_error_block_data_not_found() {
        let (bootstrap_sender, _) = async_broadcast::broadcast(10);
        let (tx_sender, _) = async_broadcast::broadcast(10);
        let (builder_public_key, builder_private_key) =
            <BLSPubKey as BuilderSignatureKey>::generated_from_seed_indexed([0; 32], 0);
        let (leader_public_key, leader_private_key) =
            <BLSPubKey as SignatureKey>::generated_from_seed_indexed([0; 32], 1);
        let parent_commit = vid_commitment(&[], 8);

        let state = Arc::new(ProxyGlobalState::<TestTypes>::new(
            Arc::new(RwLock::new(GlobalState::<TestTypes>::new(
                bootstrap_sender,
                tx_sender,
                parent_commit,
                ViewNumber::new(0),
                ViewNumber::new(0),
                TEST_MAX_BLOCK_SIZE_INCREMENT_PERIOD,
                TEST_PROTOCOL_MAX_BLOCK_SIZE,
            ))),
            (builder_public_key, builder_private_key.clone()),
            Duration::from_secs(1),
        ));

        let commitment = BuilderCommitment::from_bytes([0; 256]);

        let signature = BLSPubKey::sign(&leader_private_key, commitment.as_ref()).unwrap();
        let result = state
            .claim_block_implementation(&commitment, 1, leader_public_key, &signature)
            .await;

        match result {
            Err(ClaimBlockError::BlockDataNotFound) => {
                // This is what we expect.
                // This message *should* indicate that the signature passed
                // did not match the given public key.
            }
            Err(err) => {
                panic!("Unexpected error: {:?}", err);
            }
            Ok(_) => {
                panic!("Expected an error, but got a result");
            }
        }
    }

    /// This test checks that the function completes successfully.
    #[async_std::test]
    async fn test_claim_block_success() {
        let (bootstrap_sender, _) = async_broadcast::broadcast(10);
        let (tx_sender, _) = async_broadcast::broadcast(10);
        let (builder_public_key, builder_private_key) =
            <BLSPubKey as BuilderSignatureKey>::generated_from_seed_indexed([0; 32], 0);
        let (leader_public_key, leader_private_key) =
            <BLSPubKey as SignatureKey>::generated_from_seed_indexed([0; 32], 1);
        let parent_commit = vid_commitment(&[], 8);

        let state = Arc::new(ProxyGlobalState::<TestTypes>::new(
            Arc::new(RwLock::new(GlobalState::<TestTypes>::new(
                bootstrap_sender,
                tx_sender,
                parent_commit,
                ViewNumber::new(0),
                ViewNumber::new(0),
                TEST_MAX_BLOCK_SIZE_INCREMENT_PERIOD,
                TEST_PROTOCOL_MAX_BLOCK_SIZE,
            ))),
            (builder_public_key, builder_private_key.clone()),
            Duration::from_secs(1),
        ));

        let commitment = BuilderCommitment::from_bytes([0; 256]);
        let cloned_commitment = commitment.clone();
        let cloned_state = state.clone();

        let vid_trigger_receiver = {
            let mut global_state_write_lock = state.global_state.write_arc().await;
            let block_id = BlockId {
                hash: commitment,
                view: ViewNumber::new(1),
            };

            let payload = TestBlockPayload {
                transactions: vec![TestTransaction::new(vec![1, 2, 3, 4])],
            };

            let (vid_trigger_sender, vid_trigger_receiver) =
                async_compatibility_layer::channel::oneshot();
            let (_, vid_receiver) = unbounded();

            global_state_write_lock.blocks.put(
                block_id,
                BlockInfo {
                    block_payload: payload,
                    metadata: TestMetadata {
                        num_transactions: 1,
                    },
                    vid_trigger: Arc::new(async_lock::RwLock::new(Some(vid_trigger_sender))),
                    vid_receiver: Arc::new(async_lock::RwLock::new(crate::WaitAndKeep::Wait(
                        vid_receiver,
                    ))),
                    offered_fee: 100,
                    truncated: false,
                },
            );

            vid_trigger_receiver
        };

        let claim_block_join_handle = async_std::task::spawn(async move {
            let signature =
                BLSPubKey::sign(&leader_private_key, cloned_commitment.as_ref()).unwrap();
            cloned_state
                .claim_block_implementation(&cloned_commitment, 1, leader_public_key, &signature)
                .await
        });

        // This should be the started event
        match vid_trigger_receiver.recv().await {
            Ok(TriggerStatus::Start) => {
                // This is what we expect.
            }
            _ => {
                panic!("Expected a TriggerStatus::Start event");
            }
        }

        let result = claim_block_join_handle.await;

        match result {
            Err(err) => {
                panic!("Unexpected error: {:?}", err);
            }
            Ok(_) => {
                // This is expected
            }
        }
    }

    // Claim Block Header Input Tests

    /// This test checks that the error `ClaimBlockHeaderInputError::SignatureValidationFailed`
    /// is returned when the signature is invalid.
    ///
    /// To trigger this condition, we simply submit a request to the
    /// implementation of claim_block, but we sign the request with
    /// the builder's private key instead of the leader's private key.  Since
    /// these keys do not match, this will result in a signature verification
    /// error.
    #[async_std::test]
    async fn test_claim_block_header_input_error_signature_verification_failed() {
        let (bootstrap_sender, _) = async_broadcast::broadcast(10);
        let (tx_sender, _) = async_broadcast::broadcast(10);
        let (builder_public_key, builder_private_key) =
            <BLSPubKey as BuilderSignatureKey>::generated_from_seed_indexed([0; 32], 0);
        let (leader_public_key, _leader_private_key) =
            <BLSPubKey as SignatureKey>::generated_from_seed_indexed([0; 32], 1);
        let parent_commit = vid_commitment(&[], 8);

        let state = Arc::new(ProxyGlobalState::<TestTypes>::new(
            Arc::new(RwLock::new(GlobalState::<TestTypes>::new(
                bootstrap_sender,
                tx_sender,
                parent_commit,
                ViewNumber::new(0),
                ViewNumber::new(0),
                TEST_MAX_BLOCK_SIZE_INCREMENT_PERIOD,
                TEST_PROTOCOL_MAX_BLOCK_SIZE,
            ))),
            (builder_public_key, builder_private_key.clone()),
            Duration::from_secs(1),
        ));

        let commitment = BuilderCommitment::from_bytes([0; 256]);

        let signature = BLSPubKey::sign(&builder_private_key, commitment.as_ref()).unwrap();

        let result = state
            .claim_block_header_input_implementation(&commitment, 1, leader_public_key, &signature)
            .await;

        match result {
            Err(ClaimBlockHeaderInputError::SignatureValidationFailed) => {
                // This is what we expect.
                // This message *should* indicate that the signature passed
                // did not match the given public key.
            }
            Err(err) => {
                panic!("Unexpected error: {:?}", err);
            }
            Ok(_) => {
                panic!("Expected an error, but got a result");
            }
        }
    }

    /// This test checks that the error `ClaimBlockHeaderInputError::BlockHeaderNotFound`
    /// is returned when the block header is not found.
    ///
    /// To trigger this condition, we simply submit a request to the
    /// implementation of claim_block, but we do not provide any information
    /// for the block header requested.  As a result, the implementation will
    /// ultimately timeout, and return an error that indicates that the block
    /// header was not found.
    #[async_std::test]
    async fn test_claim_block_header_input_error_block_header_not_found() {
        let (bootstrap_sender, _) = async_broadcast::broadcast(10);
        let (tx_sender, _) = async_broadcast::broadcast(10);
        let (builder_public_key, builder_private_key) =
            <BLSPubKey as BuilderSignatureKey>::generated_from_seed_indexed([0; 32], 0);
        let (leader_public_key, leader_private_key) =
            <BLSPubKey as SignatureKey>::generated_from_seed_indexed([0; 32], 1);
        let parent_commit = vid_commitment(&[], 8);

        let state = Arc::new(ProxyGlobalState::<TestTypes>::new(
            Arc::new(RwLock::new(GlobalState::<TestTypes>::new(
                bootstrap_sender,
                tx_sender,
                parent_commit,
                ViewNumber::new(0),
                ViewNumber::new(0),
                TEST_MAX_BLOCK_SIZE_INCREMENT_PERIOD,
                TEST_PROTOCOL_MAX_BLOCK_SIZE,
            ))),
            (builder_public_key, builder_private_key.clone()),
            Duration::from_secs(1),
        ));

        let commitment = BuilderCommitment::from_bytes([0; 256]);

        let signature = BLSPubKey::sign(&leader_private_key, commitment.as_ref()).unwrap();

        let result = state
            .claim_block_header_input_implementation(&commitment, 1, leader_public_key, &signature)
            .await;

        match result {
            Err(ClaimBlockHeaderInputError::BlockHeaderNotFound) => {
                // This is what we expect.
                // This message *should* indicate that the signature passed
                // did not match the given public key.
            }
            Err(err) => {
                panic!("Unexpected error: {:?}", err);
            }
            Ok(_) => {
                panic!("Expected an error, but got a result");
            }
        }
    }

    /// This test checks that the error `ClaimBlockHeaderInputError::CouldNotGetVidInTime`
    /// is returned when the VID is not received in time.
    ///
    /// To trigger this condition, we simply submit a request to the
    /// implementation of claim_block, but we do not provide a VID. As a result,
    /// the implementation will ultimately timeout, and return an error that
    /// indicates that the VID was not received in time.
    ///
    /// At least that's what it should do.  At the moment, this results in a
    /// deadlock due to attempting to acquire the `write_arc` twice.
    #[async_std::test]
    async fn test_claim_block_header_input_error_could_not_get_vid_in_time() {
        let (bootstrap_sender, _) = async_broadcast::broadcast(10);
        let (tx_sender, _) = async_broadcast::broadcast(10);
        let (builder_public_key, builder_private_key) =
            <BLSPubKey as BuilderSignatureKey>::generated_from_seed_indexed([0; 32], 0);
        let (leader_public_key, leader_private_key) =
            <BLSPubKey as SignatureKey>::generated_from_seed_indexed([0; 32], 1);
        let parent_commit = vid_commitment(&[], 8);

        let state = Arc::new(ProxyGlobalState::<TestTypes>::new(
            Arc::new(RwLock::new(GlobalState::<TestTypes>::new(
                bootstrap_sender,
                tx_sender,
                parent_commit,
                ViewNumber::new(0),
                ViewNumber::new(0),
                TEST_MAX_BLOCK_SIZE_INCREMENT_PERIOD,
                TEST_PROTOCOL_MAX_BLOCK_SIZE,
            ))),
            (builder_public_key, builder_private_key.clone()),
            Duration::from_secs(1),
        ));

        let commitment = BuilderCommitment::from_bytes([0; 256]);
        let cloned_commitment = commitment.clone();
        let cloned_state = state.clone();

        let _vid_sender = {
            let mut global_state_write_lock = state.global_state.write_arc().await;
            let block_id = BlockId {
                hash: commitment,
                view: ViewNumber::new(1),
            };

            let payload = TestBlockPayload {
                transactions: vec![TestTransaction::new(vec![1, 2, 3, 4])],
            };

            let (vid_trigger_sender, _) = async_compatibility_layer::channel::oneshot();
            let (vid_sender, vid_receiver) = unbounded();

            global_state_write_lock.blocks.put(
                block_id,
                BlockInfo {
                    block_payload: payload,
                    metadata: TestMetadata {
                        num_transactions: 1,
                    },
                    vid_trigger: Arc::new(async_lock::RwLock::new(Some(vid_trigger_sender))),
                    vid_receiver: Arc::new(async_lock::RwLock::new(crate::WaitAndKeep::Wait(
                        vid_receiver,
                    ))),
                    offered_fee: 100,
                    truncated: false,
                },
            );

            vid_sender
        };

        let claim_block_header_input_join_handle = async_std::task::spawn(async move {
            let signature =
                BLSPubKey::sign(&leader_private_key, cloned_commitment.as_ref()).unwrap();
            cloned_state
                .claim_block_header_input_implementation(
                    &cloned_commitment,
                    1,
                    leader_public_key,
                    &signature,
                )
                .await
        });

        let result = claim_block_header_input_join_handle.await;

        match result {
            Err(ClaimBlockHeaderInputError::CouldNotGetVidInTime) => {
                // This is what we expect.
                // This message *should* indicate that the signature passed
                // did not match the given public key.
            }
            Err(err) => {
                panic!("Unexpected error: {:?}", err);
            }
            Ok(_) => {
                panic!("Expected an error, but got a result");
            }
        }
    }

    /// This test checks that the error `ClaimBlockHeaderInputError::WaitAndKeepGetError`
    /// is returned when the VID is not received in time.
    ///
    /// To trigger this condition, we simply submit a request to the
    /// implementation of claim_block, but we close the VID receiver channel's
    /// sender.
    #[async_std::test]
    async fn test_claim_block_header_input_error_keep_and_wait_get_error() {
        let (bootstrap_sender, _) = async_broadcast::broadcast(10);
        let (tx_sender, _) = async_broadcast::broadcast(10);
        let (builder_public_key, builder_private_key) =
            <BLSPubKey as BuilderSignatureKey>::generated_from_seed_indexed([0; 32], 0);
        let (leader_public_key, leader_private_key) =
            <BLSPubKey as SignatureKey>::generated_from_seed_indexed([0; 32], 1);
        let parent_commit = vid_commitment(&[], 8);

        let state = Arc::new(ProxyGlobalState::<TestTypes>::new(
            Arc::new(RwLock::new(GlobalState::<TestTypes>::new(
                bootstrap_sender,
                tx_sender,
                parent_commit,
                ViewNumber::new(0),
                ViewNumber::new(0),
                TEST_MAX_BLOCK_SIZE_INCREMENT_PERIOD,
                TEST_PROTOCOL_MAX_BLOCK_SIZE,
            ))),
            (builder_public_key, builder_private_key.clone()),
            Duration::from_secs(1),
        ));

        let commitment = BuilderCommitment::from_bytes([0; 256]);
        let cloned_commitment = commitment.clone();
        let cloned_state = state.clone();

        {
            let mut global_state_write_lock = state.global_state.write_arc().await;
            let block_id = BlockId {
                hash: commitment,
                view: ViewNumber::new(1),
            };

            let payload = TestBlockPayload {
                transactions: vec![TestTransaction::new(vec![1, 2, 3, 4])],
            };

            let (vid_trigger_sender, _) = async_compatibility_layer::channel::oneshot();
            let (_, vid_receiver) = unbounded();

            global_state_write_lock.blocks.put(
                block_id,
                BlockInfo {
                    block_payload: payload,
                    metadata: TestMetadata {
                        num_transactions: 1,
                    },
                    vid_trigger: Arc::new(async_lock::RwLock::new(Some(vid_trigger_sender))),
                    vid_receiver: Arc::new(async_lock::RwLock::new(crate::WaitAndKeep::Wait(
                        vid_receiver,
                    ))),
                    offered_fee: 100,
                    truncated: false,
                },
            );
        };

        let claim_block_header_input_join_handle = async_std::task::spawn(async move {
            let signature =
                BLSPubKey::sign(&leader_private_key, cloned_commitment.as_ref()).unwrap();
            cloned_state
                .claim_block_header_input_implementation(
                    &cloned_commitment,
                    1,
                    leader_public_key,
                    &signature,
                )
                .await
        });

        let result = claim_block_header_input_join_handle.await;

        match result {
            Err(ClaimBlockHeaderInputError::WaitAndKeepGetError(_)) => {
                // This is what we expect.
                // This message *should* indicate that the signature passed
                // did not match the given public key.
            }
            Err(err) => {
                panic!("Unexpected error: {:?}", err);
            }
            Ok(_) => {
                panic!("Expected an error, but got a result");
            }
        }
    }

    /// This test checks that successful response is returned when the VID is
    /// received in time.
    #[async_std::test]
    async fn test_claim_block_header_input_success() {
        let (bootstrap_sender, _) = async_broadcast::broadcast(10);
        let (tx_sender, _) = async_broadcast::broadcast(10);
        let (builder_public_key, builder_private_key) =
            <BLSPubKey as BuilderSignatureKey>::generated_from_seed_indexed([0; 32], 0);
        let (leader_public_key, leader_private_key) =
            <BLSPubKey as SignatureKey>::generated_from_seed_indexed([0; 32], 1);
        let parent_commit = vid_commitment(&[], 8);

        let state = Arc::new(ProxyGlobalState::<TestTypes>::new(
            Arc::new(RwLock::new(GlobalState::<TestTypes>::new(
                bootstrap_sender,
                tx_sender,
                parent_commit,
                ViewNumber::new(0),
                ViewNumber::new(0),
                TEST_MAX_BLOCK_SIZE_INCREMENT_PERIOD,
                TEST_PROTOCOL_MAX_BLOCK_SIZE,
            ))),
            (builder_public_key, builder_private_key.clone()),
            Duration::from_secs(1),
        ));

        let commitment = BuilderCommitment::from_bytes([0; 256]);
        let cloned_commitment = commitment.clone();
        let cloned_state = state.clone();

        let vid_sender = {
            let mut global_state_write_lock = state.global_state.write_arc().await;
            let block_id = BlockId {
                hash: commitment,
                view: ViewNumber::new(1),
            };

            let payload = TestBlockPayload {
                transactions: vec![TestTransaction::new(vec![1, 2, 3, 4])],
            };

            let (vid_trigger_sender, _) = async_compatibility_layer::channel::oneshot();
            let (vid_sender, vid_receiver) = unbounded();

            global_state_write_lock.blocks.put(
                block_id,
                BlockInfo {
                    block_payload: payload,
                    metadata: TestMetadata {
                        num_transactions: 1,
                    },
                    vid_trigger: Arc::new(async_lock::RwLock::new(Some(vid_trigger_sender))),
                    vid_receiver: Arc::new(async_lock::RwLock::new(crate::WaitAndKeep::Wait(
                        vid_receiver,
                    ))),
                    offered_fee: 100,
                    truncated: false,
                },
            );

            vid_sender
        };

        let claim_block_header_input_join_handle = async_std::task::spawn(async move {
            let signature =
                BLSPubKey::sign(&leader_private_key, cloned_commitment.as_ref()).unwrap();
            cloned_state
                .claim_block_header_input_implementation(
                    &cloned_commitment,
                    1,
                    leader_public_key,
                    &signature,
                )
                .await
        });

        vid_sender
            .send(precompute_vid_commitment(&[1, 2, 3, 4], 2))
            .await
            .unwrap();

        let result = claim_block_header_input_join_handle.await;

        match result {
            Err(err) => {
                panic!("Unexpected error: {:?}", err);
            }
            Ok(_) => {
                // This is expected.
            }
        }
    }

    // handle_da_event Tests

    /// This test checks that the error [HandleDaEventError::SignatureValidationFailed]
    /// is returned under the right conditions of invoking
    /// [handle_da_event_implementation].
    ///
    /// To trigger this error, we simply need to ensure that signature provided
    /// to the [Proposal] does not match the public key of the sender.
    /// Additionally, the public keys passed for both the leader and the sender
    /// need to match each other.
    #[async_std::test]
    async fn test_handle_da_event_implementation_error_signature_validation_failed() {
        let (sender_public_key, _) =
            <BLSPubKey as BuilderSignatureKey>::generated_from_seed_indexed([0; 32], 0);
        let (_, leader_private_key) =
            <BLSPubKey as BuilderSignatureKey>::generated_from_seed_indexed([0; 32], 1);
        let (da_channel_sender, _) = async_broadcast::broadcast(10);
        let total_nodes = NonZeroUsize::new(10).unwrap();
        let view_number = ViewNumber::new(10);

        let da_proposal = DaProposal::<TestTypes> {
            encoded_transactions: Arc::new([1, 2, 3, 4, 5, 6]),
            metadata: TestMetadata {
                num_transactions: 1,
            }, // arbitrary
            view_number,
        };

        let encoded_txns_hash = Sha256::digest(&da_proposal.encoded_transactions);
        let signature =
            <BLSPubKey as SignatureKey>::sign(&leader_private_key, &encoded_txns_hash).unwrap();

        let signed_da_proposal = Arc::new(Proposal {
            data: da_proposal,
            signature,
            _pd: Default::default(),
        });

        let result = handle_da_event_implementation(
            &da_channel_sender,
            signed_da_proposal.clone(),
            sender_public_key,
            total_nodes,
        )
        .await;

        match result {
            Err(HandleDaEventError::SignatureValidationFailed) => {
                // This is expected.
            }
            Ok(_) => {
                panic!("expected an error, but received a successful attempt instead")
            }
            Err(err) => {
                panic!("Unexpected error: {:?}", err);
            }
        }
    }

    /// This test checks that the error [HandleDaEventError::BroadcastFailed]
    /// is returned under the right conditions of invoking
    /// [handle_da_event_implementation].
    ///
    /// To trigger this error, we simply need to ensure that the broadcast
    /// channel receiver has been closed / dropped before the attempt to
    /// send on the broadcast sender is performed.
    #[async_std::test]
    async fn test_handle_da_event_implementation_error_broadcast_failed() {
        let (sender_public_key, sender_private_key) =
            <BLSPubKey as BuilderSignatureKey>::generated_from_seed_indexed([0; 32], 0);
        let da_channel_sender = {
            let (da_channel_sender, _) = async_broadcast::broadcast(10);
            da_channel_sender
        };

        let total_nodes = NonZeroUsize::new(10).unwrap();
        let view_number = ViewNumber::new(10);

        let da_proposal = DaProposal::<TestTypes> {
            encoded_transactions: Arc::new([1, 2, 3, 4, 5, 6]),
            metadata: TestMetadata {
                num_transactions: 1,
            }, // arbitrary
            view_number,
        };

        let encoded_txns_hash = Sha256::digest(&da_proposal.encoded_transactions);
        let signature =
            <BLSPubKey as SignatureKey>::sign(&sender_private_key, &encoded_txns_hash).unwrap();

        let signed_da_proposal = Arc::new(Proposal {
            data: da_proposal,
            signature,
            _pd: Default::default(),
        });

        let result = handle_da_event_implementation(
            &da_channel_sender,
            signed_da_proposal.clone(),
            sender_public_key,
            total_nodes,
        )
        .await;

        match result {
            Err(HandleDaEventError::BroadcastFailed(_)) => {
                // This error is expected
            }
            Ok(_) => {
                panic!("Expected an error, but got a result");
            }
            Err(err) => {
                panic!("Unexpected error: {:?}", err);
            }
        }
    }

    /// This test checks the expected successful behavior of the
    /// [handle_da_event_implementation] function.
    #[async_std::test]
    async fn test_handle_da_event_implementation_success() {
        let (sender_public_key, sender_private_key) =
            <BLSPubKey as BuilderSignatureKey>::generated_from_seed_indexed([0; 32], 0);
        let (da_channel_sender, da_channel_receiver) = async_broadcast::broadcast(10);
        let total_nodes = NonZeroUsize::new(10).unwrap();
        let view_number = ViewNumber::new(10);

        let da_proposal = DaProposal::<TestTypes> {
            encoded_transactions: Arc::new([1, 2, 3, 4, 5, 6]),
            metadata: TestMetadata {
                num_transactions: 1,
            }, // arbitrary
            view_number,
        };

        let encoded_txns_hash = Sha256::digest(&da_proposal.encoded_transactions);
        let signature =
            <BLSPubKey as SignatureKey>::sign(&sender_private_key, &encoded_txns_hash).unwrap();

        let signed_da_proposal = Arc::new(Proposal {
            data: da_proposal,
            signature,
            _pd: Default::default(),
        });

        let result = handle_da_event_implementation(
            &da_channel_sender,
            signed_da_proposal.clone(),
            sender_public_key,
            total_nodes,
        )
        .await;

        match result {
            Ok(_) => {
                // This is expected.
            }
            Err(err) => {
                panic!("Unexpected error: {:?}", err);
            }
        }

        let mut da_channel_receiver = da_channel_receiver;
        match da_channel_receiver.next().await {
            Some(MessageType::DaProposalMessage(da_proposal_message)) => {
                assert_eq!(da_proposal_message.proposal, signed_da_proposal);
            }
            _ => {
                panic!("Expected a DaProposalMessage, but got something else");
            }
        }
    }

    // handle_quorum_event Tests

    /// This test checks that the error [HandleQuorumEventError::SignatureValidationFailed]
    /// is returned under the right conditions of invoking
    /// [handle_quorum_event_implementation].
    ///
    /// To trigger this error, we simply need to ensure that the signature
    /// provided to the [Proposal] does not match the public key of the sender.
    ///
    /// Additionally, the public keys passed for both the leader and the sender
    /// need to match each other.
    #[async_std::test]
    async fn test_handle_quorum_event_error_signature_validation_failed() {
        let (sender_public_key, _) =
            <BLSPubKey as BuilderSignatureKey>::generated_from_seed_indexed([0; 32], 0);
        let (_, leader_private_key) =
            <BLSPubKey as BuilderSignatureKey>::generated_from_seed_indexed([0; 32], 1);
        let (quorum_channel_sender, _) = async_broadcast::broadcast(10);
        let view_number = ViewNumber::new(10);

        let quorum_proposal = {
            let leaf = Leaf::<TestTypes>::genesis(
                &TestValidatedState::default(),
                &TestInstanceState::default(),
            )
            .await;

            QuorumProposal::<TestTypes> {
                block_header: leaf.block_header().clone(),
                view_number,
                justify_qc: QuorumCertificate::genesis::<TestVersions>(
                    &TestValidatedState::default(),
                    &TestInstanceState::default(),
                )
                .await,
                upgrade_certificate: None,
                proposal_certificate: None,
            }
        };

        let leaf = Leaf::from_quorum_proposal(&quorum_proposal);

        let signature =
            <BLSPubKey as SignatureKey>::sign(&leader_private_key, leaf.legacy_commit().as_ref())
                .unwrap();

        let signed_quorum_proposal = Arc::new(Proposal {
            data: quorum_proposal,
            signature,
            _pd: Default::default(),
        });

        let result = handle_quorum_event_implementation(
            &quorum_channel_sender,
            signed_quorum_proposal.clone(),
            sender_public_key,
        )
        .await;

        match result {
            Err(HandleQuorumEventError::SignatureValidationFailed) => {
                // This is expected.
            }
            Ok(_) => {
                panic!("expected an error, but received a successful attempt instead");
            }
            Err(err) => {
                panic!("Unexpected error: {:?}", err);
            }
        }
    }

    /// This test checks that the error [HandleQuorumEventError::BroadcastFailed]
    /// is returned under the right conditions of invoking
    /// [handle_quorum_event_implementation].
    ///
    /// To trigger this error, we simply need to ensure that the broadcast
    /// channel receiver has been closed / dropped before the attempt to
    /// send on the broadcast sender is performed.
    #[async_std::test]
    async fn test_handle_quorum_event_error_broadcast_failed() {
        let (sender_public_key, sender_private_key) =
            <BLSPubKey as BuilderSignatureKey>::generated_from_seed_indexed([0; 32], 0);
        let quorum_channel_sender = {
            let (quorum_channel_sender, _) = async_broadcast::broadcast(10);
            quorum_channel_sender
        };

        let view_number = ViewNumber::new(10);

        let quorum_proposal = {
            let leaf = Leaf::<TestTypes>::genesis(
                &TestValidatedState::default(),
                &TestInstanceState::default(),
            )
            .await;

            QuorumProposal::<TestTypes> {
                block_header: leaf.block_header().clone(),
                view_number,
                justify_qc: QuorumCertificate::genesis::<TestVersions>(
                    &TestValidatedState::default(),
                    &TestInstanceState::default(),
                )
                .await,
                upgrade_certificate: None,
                proposal_certificate: None,
            }
        };

        let leaf = Leaf::from_quorum_proposal(&quorum_proposal);

        let signature =
            <BLSPubKey as SignatureKey>::sign(&sender_private_key, leaf.legacy_commit().as_ref())
                .unwrap();

        let signed_quorum_proposal = Arc::new(Proposal {
            data: quorum_proposal,
            signature,
            _pd: Default::default(),
        });

        let result = handle_quorum_event_implementation(
            &quorum_channel_sender,
            signed_quorum_proposal.clone(),
            sender_public_key,
        )
        .await;

        match result {
            Err(HandleQuorumEventError::BroadcastFailed(_)) => {
                // This is expected.
            }
            Ok(_) => {
                panic!("Expected an error, but got a result");
            }
            Err(err) => {
                panic!("Unexpected error: {:?}", err);
            }
        }
    }

    /// This test checks to ensure that [handle_quorum_event_implementation]
    /// completes successfully as expected when the correct conditions are met.
    #[async_std::test]
    async fn test_handle_quorum_event_success() {
        let (sender_public_key, sender_private_key) =
            <BLSPubKey as BuilderSignatureKey>::generated_from_seed_indexed([0; 32], 0);
        let (quorum_channel_sender, quorum_channel_receiver) = async_broadcast::broadcast(10);
        let view_number = ViewNumber::new(10);

        let quorum_proposal = {
            let leaf = Leaf::<TestTypes>::genesis(
                &TestValidatedState::default(),
                &TestInstanceState::default(),
            )
            .await;

            QuorumProposal::<TestTypes> {
                block_header: leaf.block_header().clone(),
                view_number,
                justify_qc: QuorumCertificate::genesis::<TestVersions>(
                    &TestValidatedState::default(),
                    &TestInstanceState::default(),
                )
                .await,
                upgrade_certificate: None,
                proposal_certificate: None,
            }
        };

        let leaf = Leaf::from_quorum_proposal(&quorum_proposal);

        let signature =
            <BLSPubKey as SignatureKey>::sign(&sender_private_key, leaf.legacy_commit().as_ref())
                .unwrap();

        let signed_quorum_proposal = Arc::new(Proposal {
            data: quorum_proposal,
            signature,
            _pd: Default::default(),
        });

        let result = handle_quorum_event_implementation(
            &quorum_channel_sender,
            signed_quorum_proposal.clone(),
            sender_public_key,
        )
        .await;

        match result {
            Ok(_) => {
                // This is expected.
            }
            Err(err) => {
                panic!("Unexpected error: {:?}", err);
            }
        }

        let mut quorum_channel_receiver = quorum_channel_receiver;
        match quorum_channel_receiver.next().await {
            Some(MessageType::QuorumProposalMessage(da_proposal_message)) => {
                assert_eq!(da_proposal_message.proposal, signed_quorum_proposal);
            }
            _ => {
                panic!("Expected a QuorumProposalMessage, but got something else");
            }
        }
    }

    // HandleReceivedTxns Tests

    /// This test checks that the error [HandleReceivedTxnsError::TooManyTransactions]
    /// is returned when the conditions are met.
    ///
    /// To trigger this error we simply provide a broadcast channel with a
    /// buffer smaller than the number of transactions we are attempting to
    /// send through it.
    #[async_std::test]
    async fn test_handle_received_txns_error_too_many_transactions() {
        let (tx_sender, tx_receiver) = async_broadcast::broadcast(2);
        let num_transactions = 5;
        let mut txns = Vec::with_capacity(num_transactions);
        for index in 0..num_transactions {
            txns.push(TestTransaction::new(vec![index as u8]));
        }
        let txns = txns;

        {
            let mut handle_received_txns_iter = HandleReceivedTxns::<TestTypes>::new(
                tx_sender,
                txns.clone(),
                TransactionSource::HotShot,
                10,
            );

            assert!(handle_received_txns_iter.next().is_some());
            assert!(handle_received_txns_iter.next().is_some());
            match handle_received_txns_iter.next() {
                Some(Err(HandleReceivedTxnsError::TooManyTransactions)) => {
                    // This is expected,
                }
                Some(Err(err)) => {
                    panic!("Unexpected error: {:?}", err);
                }
                Some(Ok(_)) => {
                    panic!("Expected an error, but got a result");
                }
                None => {
                    panic!("Expected an error, but got a result");
                }
            }
        }

        let mut tx_receiver = tx_receiver;
        assert!(tx_receiver.next().await.is_some());
        assert!(tx_receiver.next().await.is_some());
        assert!(tx_receiver.next().await.is_none());
    }

    /// This test checks that the error [HandleReceivedTxnsError::TransactionTooBig]
    /// when the conditions are met.
    ///
    /// To trigger this error we simply provide a [TestTransaction] whose size
    /// exceeds the maximum transaction length. we pass to [HandleReceivedTxns].
    #[async_std::test]
    async fn test_handle_received_txns_error_transaction_too_big() {
        let (tx_sender, tx_receiver) = async_broadcast::broadcast(10);
        let num_transactions = 2;
        let mut txns = Vec::with_capacity(num_transactions + 1);
        for index in 0..num_transactions {
            txns.push(TestTransaction::new(vec![index as u8]));
        }
        txns.push(TestTransaction::new(vec![0; 256]));
        let txns = txns;

        {
            let mut handle_received_txns_iter = HandleReceivedTxns::<TestTypes>::new(
                tx_sender,
                txns.clone(),
                TransactionSource::HotShot,
                10,
            );

            assert!(handle_received_txns_iter.next().is_some());
            assert!(handle_received_txns_iter.next().is_some());
            match handle_received_txns_iter.next() {
                Some(Err(HandleReceivedTxnsError::TransactionTooBig {
                    estimated_length,
                    max_txn_len,
                })) => {
                    // This is expected,
                    assert!(estimated_length >= 256);
                    assert_eq!(max_txn_len, 10);
                }
                Some(Err(err)) => {
                    panic!("Unexpected error: {:?}", err);
                }
                Some(Ok(_)) => {
                    panic!("Expected an error, but got a result");
                }
                None => {
                    panic!("Expected an error, but got a result");
                }
            }
        }

        let mut tx_receiver = tx_receiver;
        assert!(tx_receiver.next().await.is_some());
        assert!(tx_receiver.next().await.is_some());
        assert!(tx_receiver.next().await.is_none());
    }

    /// This test checks that the error [HandleReceivedTxnsError::Internal]
    /// is returned when the broadcast channel is closed.
    ///
    /// To trigger this error we simply close the broadcast channel receiver
    /// before attempting to send any transactions through the broadcast channel
    /// sender.
    #[async_std::test]
    async fn test_handle_received_txns_error_internal() {
        let tx_sender = {
            let (tx_sender, _) = async_broadcast::broadcast(10);
            tx_sender
        };

        let num_transactions = 10;
        let mut txns = Vec::with_capacity(num_transactions);
        for index in 0..num_transactions {
            txns.push(TestTransaction::new(vec![index as u8]));
        }
        txns.push(TestTransaction::new(vec![0; 256]));
        let txns = txns;

        {
            let mut handle_received_txns_iter = HandleReceivedTxns::<TestTypes>::new(
                tx_sender,
                txns.clone(),
                TransactionSource::HotShot,
                10,
            );

            match handle_received_txns_iter.next() {
                Some(Err(HandleReceivedTxnsError::Internal(err))) => {
                    // This is expected,

                    match err {
                        async_broadcast::TrySendError::Closed(_) => {
                            // This is expected.
                        }
                        _ => {
                            panic!("Unexpected error: {:?}", err);
                        }
                    }
                }
                Some(Err(err)) => {
                    panic!("Unexpected error: {:?}", err);
                }
                Some(Ok(_)) => {
                    panic!("Expected an error, but got a result");
                }
                None => {
                    panic!("Expected an error, but got a result");
                }
            }
        }
    }

    /// This test checks that [HandleReceivedTxns] processes completely without
    /// issue when the conditions are correct for it to do so.
    #[async_std::test]
    async fn test_handle_received_txns_success() {
        let (tx_sender, tx_receiver) = async_broadcast::broadcast(10);
        let num_transactions = 10;
        let mut txns = Vec::with_capacity(num_transactions);
        for index in 0..num_transactions {
            txns.push(TestTransaction::new(vec![index as u8]));
        }
        let txns = txns;

        let handle_received_txns_iter = HandleReceivedTxns::<TestTypes>::new(
            tx_sender,
            txns.clone(),
            TransactionSource::HotShot,
            10,
        );

        for iteration in handle_received_txns_iter {
            match iteration {
                Ok(_) => {
                    // This is expected.
                }
                Err(err) => {
                    panic!("Unexpected error: {:?}", err);
                }
            }
        }

        let mut tx_receiver = tx_receiver;
        for tx in txns {
            match tx_receiver.next().await {
                Some(received_txn) => {
                    assert_eq!(received_txn.tx, tx);
                }
                _ => {
                    panic!("Expected a TransactionMessage, but got something else");
                }
            }
        }
    }

    #[test]
    fn test_increment_block_size() {
        let mut block_size_limits =
            BlockSizeLimits::new(TEST_PROTOCOL_MAX_BLOCK_SIZE, Duration::from_millis(25));
        // Simulate decreased limits
        block_size_limits.max_block_size = TEST_PROTOCOL_MAX_BLOCK_SIZE / 2;

        // Shouldn't increment, increment period hasn't passed yet
        block_size_limits.try_increment_block_size(false);
        assert!(block_size_limits.max_block_size == TEST_PROTOCOL_MAX_BLOCK_SIZE / 2);

        // Should increment, increment period hasn't passed yet, but force flag is set
        block_size_limits.try_increment_block_size(true);
        assert!(block_size_limits.max_block_size > TEST_PROTOCOL_MAX_BLOCK_SIZE / 2);
        let new_size = block_size_limits.max_block_size;

        std::thread::sleep(Duration::from_millis(30));

        // Should increment, increment period has passed
        block_size_limits.try_increment_block_size(false);
        assert!(block_size_limits.max_block_size > new_size);
    }

    #[test]
    fn test_decrement_block_size() {
        let mut block_size_limits = BlockSizeLimits::new(
            TEST_PROTOCOL_MAX_BLOCK_SIZE,
            TEST_MAX_BLOCK_SIZE_INCREMENT_PERIOD,
        );
        block_size_limits.decrement_block_size();
        assert!(block_size_limits.max_block_size < TEST_PROTOCOL_MAX_BLOCK_SIZE);
    }

    #[test]
    fn test_max_block_size_floor() {
        let mut block_size_limits = BlockSizeLimits::new(
            BlockSizeLimits::MAX_BLOCK_SIZE_FLOOR + 1,
            TEST_MAX_BLOCK_SIZE_INCREMENT_PERIOD,
        );
        block_size_limits.decrement_block_size();
        assert_eq!(
            block_size_limits.max_block_size,
            BlockSizeLimits::MAX_BLOCK_SIZE_FLOOR
        );
    }
}<|MERGE_RESOLUTION|>--- conflicted
+++ resolved
@@ -1350,21 +1350,9 @@
             HandleReceivedTxnsError::TransactionTooBig {
                 estimated_length,
                 max_txn_len,
-<<<<<<< HEAD
             } => BuildError::Error(format!("Transaction too big (estimated length {estimated_length}, currently accepting <= {max_txn_len})")),
             HandleReceivedTxnsError::TooManyTransactions => BuildError::Error("Too many transactions".to_owned()),
             HandleReceivedTxnsError::Internal(err) => BuildError::Error(format!("Internal error when submitting transaction: {}", err)),
-=======
-            } => BuildError::Error(
-                format!("Transaction too big (estimated length {estimated_length}, currently accepting <= {max_txn_len})")
-            ),
-            HandleReceivedTxnsError::TooManyTransactions => BuildError::Error(
-                "Too many transactions".to_owned()
-            ),
-            HandleReceivedTxnsError::Internal(err) => BuildError::Error(
-                format!("Internal error when submitting transaction: {}", err)
-            ),
->>>>>>> b9596777
         }
     }
 }
