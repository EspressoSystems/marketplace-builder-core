--- conflicted
+++ resolved
@@ -107,16 +107,6 @@
     }
 }
 
-<<<<<<< HEAD
-// TODO use new commitment
-trait LegacyCommit<T: NodeType> {
-    fn legacy_commit(&self) -> committable::Commitment<hotshot_types::data::Leaf<T>>;
-}
-
-impl<T: NodeType> LegacyCommit<T> for hotshot_types::data::Leaf<T> {
-    fn legacy_commit(&self) -> committable::Commitment<hotshot_types::data::Leaf<T>> {
-        <hotshot_types::data::Leaf<T> as committable::Committable>::commit(self)
-=======
 /// References to the parent block that is extended to spawn the new builder state.
 #[derive(Debug, Clone)]
 pub struct ParentBlockReferences<TYPES: NodeType> {
@@ -129,6 +119,5 @@
 impl<TYPES: NodeType> std::fmt::Display for ParentBlockReferences<TYPES> {
     fn fmt(&self, f: &mut std::fmt::Formatter<'_>) -> std::fmt::Result {
         write!(f, "View Number: {:?}", self.view_number)
->>>>>>> 7a2d56bb
     }
 }