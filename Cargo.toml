[package]
name = "marketplace-builder-core"
version = "0.0.1"
edition = "2021"
# See more keys and their definitions at https://doc.rust-lang.org/cargo/reference/manifest.html

[dependencies]
anyhow = "1"
async-broadcast = "0.7"
async-compatibility-layer = { version = "1.2.1", default-features = false, features = [
    "logging-utils",
] }
async-lock = "3.4"
async-std = { version = "1.9.0", features = ["unstable", "attributes"] }
async-trait = "0.1"
clap = { version = "4.5", features = ["derive", "env"] }
committable = "0.2"
derivative = "2.2"
futures = "0.3"
<<<<<<< HEAD
hex = "0.4.3"
hotshot = { git = "https://github.com/EspressoSystems/HotShot.git", tag = "rc-0.5.67" }
hotshot-builder-api = { git = "https://github.com/EspressoSystems/HotShot.git", tag = "rc-0.5.67" }
hotshot-events-service = { git = "https://github.com/EspressoSystems/hotshot-events-service.git", tag = "rc-0.1.37" }
hotshot-task-impls = { git = "https://github.com/EspressoSystems/HotShot.git", tag = "rc-0.5.67" }
hotshot-types = { git = "https://github.com/EspressoSystems/HotShot.git", tag = "rc-0.5.67" }
lru = "0.12.3"
=======
hotshot = { git = "https://github.com/EspressoSystems/HotShot.git", tag = "0.5.67" }
hotshot-builder-api = { git = "https://github.com/EspressoSystems/HotShot.git", tag = "0.5.67" }
hotshot-events-service = { git = "https://github.com/EspressoSystems/hotshot-events-service.git", tag = "0.1.37" }
hotshot-task-impls = { git = "https://github.com/EspressoSystems/HotShot.git", tag = "0.5.67" }
hotshot-types = { git = "https://github.com/EspressoSystems/HotShot.git", tag = "0.5.67" }
>>>>>>> 3f3a73f5
serde = { version = "1.0", features = ["derive"] }
serde_json = "1.0"
sha2 = "0.10"
snafu = "0.8"
surf-disco = "0.9"
tagged-base64 = "0.4"
tide-disco = "0.9"
tokio = "1"
toml = "0.8"
tracing = "0.1"
url = "2.3"
vbs = "0.1"
multimap = "0.10.0"

[dev-dependencies]
<<<<<<< HEAD
hotshot-example-types = { git = "https://github.com/EspressoSystems/HotShot.git", tag = "rc-0.5.67" }

[lints.rust]
unexpected_cfgs = { level = "warn", check-cfg = [
    'cfg(async_executor_impl, values("async-std", "tokio"))',
] }
=======
hotshot-example-types = { git = "https://github.com/EspressoSystems/HotShot.git", tag = "0.5.67" }
>>>>>>> 3f3a73f5
<|MERGE_RESOLUTION|>--- conflicted
+++ resolved
@@ -17,21 +17,13 @@
 committable = "0.2"
 derivative = "2.2"
 futures = "0.3"
-<<<<<<< HEAD
 hex = "0.4.3"
-hotshot = { git = "https://github.com/EspressoSystems/HotShot.git", tag = "rc-0.5.67" }
-hotshot-builder-api = { git = "https://github.com/EspressoSystems/HotShot.git", tag = "rc-0.5.67" }
-hotshot-events-service = { git = "https://github.com/EspressoSystems/hotshot-events-service.git", tag = "rc-0.1.37" }
-hotshot-task-impls = { git = "https://github.com/EspressoSystems/HotShot.git", tag = "rc-0.5.67" }
-hotshot-types = { git = "https://github.com/EspressoSystems/HotShot.git", tag = "rc-0.5.67" }
-lru = "0.12.3"
-=======
 hotshot = { git = "https://github.com/EspressoSystems/HotShot.git", tag = "0.5.67" }
 hotshot-builder-api = { git = "https://github.com/EspressoSystems/HotShot.git", tag = "0.5.67" }
 hotshot-events-service = { git = "https://github.com/EspressoSystems/hotshot-events-service.git", tag = "0.1.37" }
 hotshot-task-impls = { git = "https://github.com/EspressoSystems/HotShot.git", tag = "0.5.67" }
 hotshot-types = { git = "https://github.com/EspressoSystems/HotShot.git", tag = "0.5.67" }
->>>>>>> 3f3a73f5
+lru = "0.12.3"
 serde = { version = "1.0", features = ["derive"] }
 serde_json = "1.0"
 sha2 = "0.10"
@@ -47,13 +39,9 @@
 multimap = "0.10.0"
 
 [dev-dependencies]
-<<<<<<< HEAD
-hotshot-example-types = { git = "https://github.com/EspressoSystems/HotShot.git", tag = "rc-0.5.67" }
+hotshot-example-types = { git = "https://github.com/EspressoSystems/HotShot.git", tag = "0.5.67" }
 
 [lints.rust]
 unexpected_cfgs = { level = "warn", check-cfg = [
     'cfg(async_executor_impl, values("async-std", "tokio"))',
-] }
-=======
-hotshot-example-types = { git = "https://github.com/EspressoSystems/HotShot.git", tag = "0.5.67" }
->>>>>>> 3f3a73f5
+] }