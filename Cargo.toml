[workspace]
resolver = "2"
members = ["crates/*"]

[workspace.dependencies]
hotshot = { git = "https://github.com/EspressoSystems/HotShot.git", tag = "0.5.77", features = [
    "dependency-tasks",
] }
hotshot-builder-api = { git = "https://github.com/EspressoSystems/HotShot.git", tag = "0.5.77" }
hotshot-events-service = { git = "https://github.com/EspressoSystems/hotshot-events-service.git", tag = "0.1.49" }
hotshot-task-impls = { git = "https://github.com/EspressoSystems/HotShot.git", tag = "0.5.77", features = [
    "dependency-tasks",
] }
hotshot-types = { git = "https://github.com/EspressoSystems/HotShot.git", tag = "0.5.77" }
hotshot-example-types = { git = "https://github.com/EspressoSystems/HotShot.git", tag = "0.5.77" }

anyhow = "1"
async-broadcast = "0.7"
async-compatibility-layer = { version = "1.2.1", default-features = false }
async-lock = "2.2"
async-std = "1.9.0"
async-trait = "0.1"
bincode = "1.3"
clap = "4.5"
committable = "0.2"
derivative = "2.2"
either = "1.13"
futures = "0.3"
hex = "0.4.3"
lru = "0.12.3"
multimap = "0.10.0"
serde = "1.0"
serde_json = "1.0"
sha2 = "0.10"
snafu = "0.8"
surf-disco = "0.9"
tagged-base64 = "0.4"
tide-disco = "0.9"
tokio = "1"
toml = "0.8"
tracing = "0.1"
url = "2.3"
vbs = "0.1"
rkyv = "0.7"

[workspace.package]
version = "0.1.51"
edition = "2021"

[workspace.lints.rust]
unexpected_cfgs = { level = "warn", check-cfg = [
    'cfg(async_executor_impl, values("async-std", "tokio"))',
<<<<<<< HEAD
    'cfg(async_channel_impl, values("async-std", "tokio"))',
] }
=======
] }

[workspace.lints.clippy]
doc_markdown = "deny"
doc_link_with_quotes = "deny"

[workspace.lints.rustdoc]
broken_intra_doc_links = "deny"
private_intra_doc_links = "deny"
invalid_html_tags = "deny"
invalid_codeblock_attributes = "deny"
invalid_rust_codeblocks = "deny"
bare_urls = "deny"
unescaped_backticks = "deny"
>>>>>>> ed9b6d5c
<|MERGE_RESOLUTION|>--- conflicted
+++ resolved
@@ -50,10 +50,7 @@
 [workspace.lints.rust]
 unexpected_cfgs = { level = "warn", check-cfg = [
     'cfg(async_executor_impl, values("async-std", "tokio"))',
-<<<<<<< HEAD
     'cfg(async_channel_impl, values("async-std", "tokio"))',
-] }
-=======
 ] }
 
 [workspace.lints.clippy]
@@ -67,5 +64,4 @@
 invalid_codeblock_attributes = "deny"
 invalid_rust_codeblocks = "deny"
 bare_urls = "deny"
-unescaped_backticks = "deny"
->>>>>>> ed9b6d5c
+unescaped_backticks = "deny"