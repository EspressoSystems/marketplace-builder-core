[package]
name = "marketplace-builder-core"
version = "0.0.1"
edition = "2021"
# See more keys and their definitions at https://doc.rust-lang.org/cargo/reference/manifest.html

[dependencies]
anyhow = "1"
async-broadcast = "0.7"
async-compatibility-layer = { version = "1.2.1", default-features = false, features = [
    "logging-utils",
] }
async-lock = "2.8"
async-std = { version = "1.9.0", features = ["unstable", "attributes"] }
async-trait = "0.1"
clap = { version = "4.4", features = ["derive", "env"] }
committable = "0.2"
derivative = "2.2"
espresso-types = { git = "https://github.com/EspressoSystems/espresso-sequencer.git", branch = "main", features = ["testing"] }
ethers = { version = "2.0.4" }
futures = "0.3"
<<<<<<< HEAD
hotshot = { git = "https://github.com/EspressoSystems/HotShot.git" }
hotshot-builder-api = { git = "https://github.com/EspressoSystems/HotShot.git" }
hotshot-events-service = { git = "https://github.com/EspressoSystems/hotshot-events-service.git", branch = "main" }
hotshot-types = { git = "https://github.com/EspressoSystems/HotShot.git" }
marketplace-solver = { git = "ssh://git@github.com/EspressoSystems/marketplace-solver.git", branch = "main" }
=======
hotshot = { git = "https://github.com/EspressoSystems/HotShot.git", tag = "rc-0.5.63" }
hotshot-builder-api = { git = "https://github.com/EspressoSystems/HotShot.git", tag = "rc-0.5.63" }
hotshot-events-service = { git = "https://github.com/EspressoSystems/hotshot-events-service.git", branch = "hotshot/rc-0.5.63" }
hotshot-types = { git = "https://github.com/EspressoSystems/HotShot.git", tag = "rc-0.5.63" }
>>>>>>> edadb3c1
serde = { version = "1.0", features = ["derive"] }
serde_json = "1.0"
sha2 = "0.10"
snafu = "0.8"
surf-disco = "0.9"
tagged-base64 = "0.4"
tide-disco = "0.9"
tokio = "1"
tracing = "0.1"
url = "2.3"
vbs = "0.1"

[dev-dependencies]
<<<<<<< HEAD
hotshot-example-types = { git = "https://github.com/EspressoSystems/HotShot.git" }
=======
hotshot-example-types = { git = "https://github.com/EspressoSystems/HotShot.git", tag = "rc-0.5.63" }
>>>>>>> edadb3c1
<|MERGE_RESOLUTION|>--- conflicted
+++ resolved
@@ -19,18 +19,11 @@
 espresso-types = { git = "https://github.com/EspressoSystems/espresso-sequencer.git", branch = "main", features = ["testing"] }
 ethers = { version = "2.0.4" }
 futures = "0.3"
-<<<<<<< HEAD
-hotshot = { git = "https://github.com/EspressoSystems/HotShot.git" }
-hotshot-builder-api = { git = "https://github.com/EspressoSystems/HotShot.git" }
-hotshot-events-service = { git = "https://github.com/EspressoSystems/hotshot-events-service.git", branch = "main" }
-hotshot-types = { git = "https://github.com/EspressoSystems/HotShot.git" }
-marketplace-solver = { git = "ssh://git@github.com/EspressoSystems/marketplace-solver.git", branch = "main" }
-=======
 hotshot = { git = "https://github.com/EspressoSystems/HotShot.git", tag = "rc-0.5.63" }
 hotshot-builder-api = { git = "https://github.com/EspressoSystems/HotShot.git", tag = "rc-0.5.63" }
 hotshot-events-service = { git = "https://github.com/EspressoSystems/hotshot-events-service.git", branch = "hotshot/rc-0.5.63" }
 hotshot-types = { git = "https://github.com/EspressoSystems/HotShot.git", tag = "rc-0.5.63" }
->>>>>>> edadb3c1
+marketplace-solver = { git = "ssh://git@github.com/EspressoSystems/marketplace-solver.git", branch = "main" }
 serde = { version = "1.0", features = ["derive"] }
 serde_json = "1.0"
 sha2 = "0.10"
@@ -44,8 +37,4 @@
 vbs = "0.1"
 
 [dev-dependencies]
-<<<<<<< HEAD
-hotshot-example-types = { git = "https://github.com/EspressoSystems/HotShot.git" }
-=======
-hotshot-example-types = { git = "https://github.com/EspressoSystems/HotShot.git", tag = "rc-0.5.63" }
->>>>>>> edadb3c1
+hotshot-example-types = { git = "https://github.com/EspressoSystems/HotShot.git", tag = "rc-0.5.63" }