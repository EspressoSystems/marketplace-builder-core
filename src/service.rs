--- conflicted
+++ resolved
@@ -309,22 +309,12 @@
     >>::Error: Display,
     for<'a> <TYPES::SignatureKey as TryFrom<&'a TaggedBase64>>::Error: Display,
 {
-<<<<<<< HEAD
-    /// TODO: fetch actual blocks
     async fn bundle(
         &self,
         _parent_view: u64,
         _parent_hash: &VidCommitment,
-        _view_number: u64,
+        view_number: u64,
     ) -> Result<Bundle<TYPES>, BuildError> {
-        const FEE_AMOUNT: u64 = 1;
-
-        let fee_signature =
-            <TYPES::BuilderSignatureKey as BuilderSignatureKey>::sign_sequencing_fee_marketplace(
-                &self.builder_keys.1,
-                FEE_AMOUNT,
-=======
-    async fn bundle(&self, view_number: u64) -> Result<Bundle<TYPES>, BuildError> {
         let start = Instant::now();
         let requested_view = TYPES::Time::new(view_number);
         // TODO: We should either change the API to match leader's intent or track the builder states
@@ -405,7 +395,6 @@
             let response = async_compatibility_layer::art::async_timeout(
                 self.api_timeout.saturating_sub(start.elapsed()),
                 response_receiver.recv(),
->>>>>>> 0a876b4b
             )
             .await
             .map_err(|err| {
