use anyhow::Context;
use hotshot::{
    traits::{election::static_committee::GeneralStaticCommittee, NodeImplementation},
    types::{Event, SystemContextHandle},
};
use hotshot_builder_api::v0_3::{
    builder::BuildError,
    data_source::{AcceptsTxnSubmits, BuilderDataSource},
};
use hotshot_types::traits::block_contents::BuilderFee;
use hotshot_types::{bundle::Bundle, traits::node_implementation::Versions};
use hotshot_types::{
    data::{DaProposal, Leaf, QuorumProposal, ViewNumber},
    event::EventType,
    message::Proposal,
    traits::{
        block_contents::BlockPayload,
        consensus_api::ConsensusApi,
        election::Membership,
        network::Topic,
        node_implementation::{ConsensusTime, NodeType},
        signature_key::{BuilderSignatureKey, SignatureKey},
    },
    utils::BuilderCommitment,
    vid::VidCommitment,
};
use tracing::error;

use std::{fmt::Debug, marker::PhantomData, time::Duration};

use crate::{
    builder_state::{
        BuildBlockInfo, DaProposalMessage, DecideMessage, MessageType, QuorumProposalMessage,
        RequestMessage, ResponseMessage, TransactionSource,
    },
    utils::{BlockId, BuilderStateId},
};
use anyhow::anyhow;
pub use async_broadcast::{broadcast, RecvError, TryRecvError};
use async_broadcast::{InactiveReceiver, Sender as BroadcastSender, TrySendError};
use async_lock::RwLock;
use async_trait::async_trait;
use committable::{Commitment, Committable};
use derivative::Derivative;
use futures::future::BoxFuture;
use futures::stream::StreamExt;
use hotshot_events_service::{events::Error as EventStreamError, events_source::StartupInfo};
use sha2::{Digest, Sha256};
use std::collections::HashMap;
use std::num::NonZeroUsize;
use std::sync::Arc;
use std::{fmt::Display, time::Instant};
use surf_disco::Client;
use tagged_base64::TaggedBase64;
use tide_disco::{method::ReadState, Url};

// It holds all the necessary information for a block
#[derive(Debug)]
pub struct BlockInfo<TYPES: NodeType> {
    pub block_payload: TYPES::BlockPayload,
    pub metadata: <<TYPES as NodeType>::BlockPayload as BlockPayload<TYPES>>::Metadata,
    pub offered_fee: u64,
}

// It holds the information for the proposed block
#[derive(Debug)]
pub struct ProposedBlockId<TYPES: NodeType> {
    pub parent_commitment: VidCommitment,
    pub payload_commitment: BuilderCommitment,
    pub parent_view: TYPES::Time,
}

impl<TYPES: NodeType> ProposedBlockId<TYPES> {
    pub fn new(
        parent_commitment: VidCommitment,
        payload_commitment: BuilderCommitment,
        parent_view: TYPES::Time,
    ) -> Self {
        ProposedBlockId {
            parent_commitment,
            payload_commitment,
            parent_view,
        }
    }
}

#[derive(Debug, Derivative)]
#[derivative(Default(bound = ""))]
pub struct BuilderStatesInfo<TYPES: NodeType> {
    // list of all the builder states spawned for a view
    pub vid_commitments: Vec<VidCommitment>,
    // list of all the proposed blocks for a view
    pub block_ids: Vec<ProposedBlockId<TYPES>>,
}

#[derive(Debug)]
pub struct ReceivedTransaction<TYPES: NodeType> {
    // the transaction
    pub tx: TYPES::Transaction,
    // its hash
    pub commit: Commitment<TYPES::Transaction>,
    // its source
    pub source: TransactionSource,
    // received time
    pub time_in: Instant,
}

#[allow(clippy::type_complexity)]
#[derive(Debug)]
pub struct GlobalState<TYPES: NodeType> {
    // data store for the blocks
    pub blocks: lru::LruCache<BlockId<TYPES>, BlockInfo<TYPES>>,

    // registered builder states
    pub spawned_builder_states: HashMap<BuilderStateId<TYPES>, BroadcastSender<MessageType<TYPES>>>,

    // builder state -> last built block , it is used to respond the client
    // if the req channel times out during get_available_blocks
    pub builder_state_to_last_built_block: HashMap<BuilderStateId<TYPES>, ResponseMessage<TYPES>>,

    // sending a transaction from the hotshot/private mempool to the builder states
    // NOTE: Currently, we don't differentiate between the transactions from the hotshot and the private mempool
    pub tx_sender: BroadcastSender<Arc<ReceivedTransaction<TYPES>>>,

    // last garbage collected view number
    pub last_garbage_collected_view_num: TYPES::Time,

    // highest view running builder task
    pub highest_view_num_builder_id: BuilderStateId<TYPES>,
}

impl<TYPES: NodeType> GlobalState<TYPES> {
    #[allow(clippy::too_many_arguments)]
    pub fn new(
        bootstrap_sender: BroadcastSender<MessageType<TYPES>>,
        tx_sender: BroadcastSender<Arc<ReceivedTransaction<TYPES>>>,
        bootstrapped_builder_state_id: VidCommitment,
        bootstrapped_view_num: TYPES::Time,
        last_garbage_collected_view_num: TYPES::Time,
        _buffer_view_num_count: u64,
    ) -> Self {
        let mut spawned_builder_states = HashMap::new();
        let bootstrap_id = BuilderStateId {
            parent_commitment: bootstrapped_builder_state_id,
            parent_view: bootstrapped_view_num,
        };
        spawned_builder_states.insert(bootstrap_id.clone(), bootstrap_sender.clone());
        GlobalState {
            blocks: lru::LruCache::new(NonZeroUsize::new(256).unwrap()),
            spawned_builder_states,
            tx_sender,
            last_garbage_collected_view_num,
            builder_state_to_last_built_block: Default::default(),
            highest_view_num_builder_id: bootstrap_id,
        }
    }

    pub fn register_builder_state(
        &mut self,
        parent_id: BuilderStateId<TYPES>,
        request_sender: BroadcastSender<MessageType<TYPES>>,
    ) {
        // register the builder state
        self.spawned_builder_states
            .insert(parent_id.clone(), request_sender);

        // keep track of the max view number
        if parent_id.parent_view > self.highest_view_num_builder_id.parent_view {
            tracing::info!("registering builder {parent_id} as highest",);
            self.highest_view_num_builder_id = parent_id;
        } else {
            tracing::warn!(
                "builder {parent_id} created; highest registered is {}",
                self.highest_view_num_builder_id,
            );
        }
    }

    pub fn update_global_state(
        &mut self,
        state_id: BuilderStateId<TYPES>,
        build_block_info: BuildBlockInfo<TYPES>,
        response_msg: ResponseMessage<TYPES>,
    ) {
        if self.blocks.contains(&build_block_info.id) {
            self.blocks.promote(&build_block_info.id)
        } else {
            self.blocks.push(
                build_block_info.id,
                BlockInfo {
                    block_payload: build_block_info.block_payload,
                    metadata: build_block_info.metadata,
                    offered_fee: build_block_info.offered_fee,
                },
            );
        }

        // update the builder state to last built block
        self.builder_state_to_last_built_block
            .insert(state_id, response_msg);
    }

    // remove the builder state handles based on the decide event
    pub fn remove_handles(&mut self, on_decide_view: TYPES::Time) -> TYPES::Time {
        // remove everything from the spawned builder states when view_num <= on_decide_view;
        // if we don't have a highest view > decide, use highest view as cutoff.
        let cutoff = std::cmp::min(self.highest_view_num_builder_id.parent_view, on_decide_view);
        self.spawned_builder_states
            .retain(|id, _| id.parent_view >= cutoff);

        let cutoff_u64 = cutoff.u64();
        let gc_view = if cutoff_u64 > 0 { cutoff_u64 - 1 } else { 0 };

        self.last_garbage_collected_view_num = TYPES::Time::new(gc_view);

        cutoff
    }

    // private mempool submit txn
    // Currently, we don't differentiate between the transactions from the hotshot and the private mempool
    pub async fn submit_client_txns(
        &self,
        txns: Vec<<TYPES as NodeType>::Transaction>,
    ) -> Vec<Result<Commitment<<TYPES as NodeType>::Transaction>, BuildError>> {
        handle_received_txns(&self.tx_sender, txns, TransactionSource::External).await
    }

    pub fn get_channel_for_matching_builder_or_highest_view_buider(
        &self,
        key: &BuilderStateId<TYPES>,
    ) -> Result<&BroadcastSender<MessageType<TYPES>>, BuildError> {
        if let Some(channel) = self.spawned_builder_states.get(key) {
            tracing::info!("Got matching builder for parent {}", key);
            Ok(channel)
        } else {
            tracing::warn!(
                "failed to recover builder for parent {}, using higest view num builder with {}",
                key,
                self.highest_view_num_builder_id,
            );
            // get the sender for the highest view number builder
            self.spawned_builder_states
                .get(&self.highest_view_num_builder_id)
                .ok_or_else(|| BuildError::Error {
                    message: "No builder state found".to_string(),
                })
        }
    }

    // check for the existence of the builder state for a view
    pub fn check_builder_state_existence_for_a_view(&self, key: &TYPES::Time) -> bool {
        // iterate over the spawned builder states and check if the view number exists
        self.spawned_builder_states
            .iter()
            .any(|(id, _)| id.parent_view == *key)
    }

    pub fn should_view_handle_other_proposals(
        &self,
        builder_view: &TYPES::Time,
        proposal_view: &TYPES::Time,
    ) -> bool {
        *builder_view == self.highest_view_num_builder_id.parent_view
            && !self.check_builder_state_existence_for_a_view(proposal_view)
    }
}

pub struct ProxyGlobalState<TYPES: NodeType> {
    // global state
    global_state: Arc<RwLock<GlobalState<TYPES>>>,

    // identity keys for the builder
    // May be ideal place as GlobalState interacts with hotshot apis
    // and then can sign on responders as desired
    builder_keys: (
        TYPES::BuilderSignatureKey, // pub key
        <<TYPES as NodeType>::BuilderSignatureKey as BuilderSignatureKey>::BuilderPrivateKey, // private key
    ),

    // Maximum time allotted to wait for bundle before returning an error
    api_timeout: Duration,
}

impl<TYPES: NodeType> ProxyGlobalState<TYPES> {
    pub fn new(
        global_state: Arc<RwLock<GlobalState<TYPES>>>,
        builder_keys: (
            TYPES::BuilderSignatureKey,
            <<TYPES as NodeType>::BuilderSignatureKey as BuilderSignatureKey>::BuilderPrivateKey,
        ),
        api_timeout: Duration,
    ) -> Self {
        ProxyGlobalState {
            global_state,
            builder_keys,
            api_timeout,
        }
    }
}

/*
Handling Builder API responses
*/
#[async_trait]
impl<TYPES: NodeType> BuilderDataSource<TYPES> for ProxyGlobalState<TYPES>
where
    for<'a> <<TYPES::SignatureKey as SignatureKey>::PureAssembledSignatureType as TryFrom<
        &'a TaggedBase64,
    >>::Error: Display,
    for<'a> <TYPES::SignatureKey as TryFrom<&'a TaggedBase64>>::Error: Display,
{
<<<<<<< HEAD
    #[tracing::instrument(skip(self))]
    async fn bundle(
        &self,
        parent_view: u64,
        parent_hash: &VidCommitment,
        _view_number: u64,
    ) -> Result<Bundle<TYPES>, BuildError> {
        let start = Instant::now();

        let parent_view = TYPES::Time::new(parent_view);
        let state_id = BuilderStateId {
            parent_view: parent_view,
            parent_commitment: parent_hash.clone(),
        };
=======
    async fn bundle(&self, view_number: u64) -> Result<Bundle<TYPES>, BuildError> {
        let start = Instant::now();
        let requested_view = TYPES::Time::new(view_number);
        // TODO: We should either change the API to match leader's intent or track the builder states
        // differently, as this won't work for a view immediately after a view failure.
        let parent_view = TYPES::Time::new(view_number.saturating_sub(1));
>>>>>>> 0a876b4b

        loop {
            // Couldn't serve a bundle in time
            if start.elapsed() > self.api_timeout {
<<<<<<< HEAD
                tracing::warn!("Timeout while trying to serve a bundle");
                return Err(BuildError::NotFound);
            };

            let Some(sender) = self
=======
                tracing::warn!(?requested_view, "Timeout while trying to serve a bundle");
                return Err(BuildError::NotFound);
            };

            // Look up a builder for this view.
            //
            // TODO: We currently choose the first one matching the view we found,
            // we should introduce parent commitment to the API to match the leader's intent
            let Some((state_id, sender)) = self
>>>>>>> 0a876b4b
                .global_state
                .read_arc()
                .await
                .spawned_builder_states
<<<<<<< HEAD
                .get(&state_id)
                .cloned()
            else {
                let global_state = self.global_state.read_arc().await;

                let past_gc = parent_view <= global_state.last_garbage_collected_view_num;
                // Used as an indicator that we're just bootstrapping, as they should be equal at bootstrap
                // and never otherwise.
                let is_bootstrapping = global_state.highest_view_num_builder_id.parent_view
=======
                .iter()
                .find(|(id, _)| id.view == parent_view)
                .map(|(id, sender)| (id.clone(), sender.clone()))
            else {
                let global_state = self.global_state.read_arc().await;

                let past_gc = requested_view <= global_state.last_garbage_collected_view_num;
                // Used as an indicator that we're just bootstrapping, as they should be equal at bootstrap
                // and never otherwise.
                let is_bootstrapping = global_state.highest_view_num_builder_id.view
>>>>>>> 0a876b4b
                    == global_state.last_garbage_collected_view_num;

                if past_gc && !is_bootstrapping {
                    // If we couldn't find the state because the view has already been decided, we can just return an error
                    tracing::warn!(
<<<<<<< HEAD
                        last_gc_view = ?global_state.last_garbage_collected_view_num,
                        highest_observed_view = ?global_state.highest_view_num_builder_id.parent_view,
=======
                        ?requested_view,
                        last_gc_view = ?global_state.last_garbage_collected_view_num,
                        highest_observed_view = ?global_state.highest_view_num_builder_id.view,
>>>>>>> 0a876b4b
                        "Requested a bundle for view we already GCd as decided",
                    );
                    return Err(BuildError::Error {
                        message: "Request for a bundle for a view that has already been decided."
                            .to_owned(),
                    });
                } else {
                    // If we couldn't find the state because it hasn't yet been created, try again
                    async_compatibility_layer::art::async_sleep(self.api_timeout / 10).await;
                    continue;
                }
            };

            let (response_sender, response_receiver) =
                async_compatibility_layer::channel::unbounded();

            let request = RequestMessage {
                requested_view_number: parent_view,
                response_channel: response_sender,
            };

            sender
                .broadcast(MessageType::RequestMessage(request))
                .await
                .map_err(|err| {
<<<<<<< HEAD
                    tracing::warn!(%err, "Error requesting bundle");
=======
                    tracing::warn!(
                        %err,
                        ?requested_view,
                        %state_id,
                        "Error requesting bundle",
                    );
>>>>>>> 0a876b4b

                    BuildError::Error {
                        message: "Error requesting bundle".to_owned(),
                    }
                })?;

            let response = async_compatibility_layer::art::async_timeout(
                self.api_timeout.saturating_sub(start.elapsed()),
                response_receiver.recv(),
            )
            .await
            .map_err(|err| {
<<<<<<< HEAD
                tracing::warn!(%err, "Couldn't get a bundle in time");

                BuildError::NotFound
            })?
            .map_err(|err| {
                tracing::warn!(%err, "Channel closed while waiting for bundle");

                BuildError::Error {
                    message: "Channel closed while waiting for bundle".to_owned(),
                }
            })?;

=======
                tracing::warn!(
                    %err,
                    ?requested_view,
                    %state_id,
                    "Couldn't get a bundle in time",
                );

                BuildError::NotFound
            })?
            .map_err(|err| {
                tracing::warn!(
                    %err,
                    ?requested_view,
                    %state_id,
                    "Channel closed while waiting for bundle",
                );

                BuildError::Error {
                    message: "Channel closed while waiting for bundle".to_owned(),
                }
            })?;

>>>>>>> 0a876b4b
            let fee_signature =
                <TYPES::BuilderSignatureKey as BuilderSignatureKey>::sign_sequencing_fee_marketplace(
                    &self.builder_keys.1,
                    response.offered_fee,
                )
                .map_err(|e| BuildError::Error {
                    message: e.to_string(),
                })?;

            let sequencing_fee: BuilderFee<TYPES> = BuilderFee {
                fee_amount: response.offered_fee,
                fee_account: self.builder_keys.0.clone(),
                fee_signature,
            };

            let commitments = response
                .transactions
                .iter()
                .flat_map(|txn| <[u8; 32]>::from(txn.commit()))
                .collect::<Vec<u8>>();

            let signature =
                <TYPES::BuilderSignatureKey as BuilderSignatureKey>::sign_builder_message(
                    &self.builder_keys.1,
                    &commitments,
                )
                .map_err(|e| BuildError::Error {
                    message: e.to_string(),
                })?;

            let bundle = Bundle {
                sequencing_fee,
                transactions: response.transactions,
                signature,
            };

<<<<<<< HEAD
            tracing::info!("Serving bundle");
            tracing::trace!(?bundle);
=======
            tracing::info!(?requested_view, ?bundle, "Serving bundle");
>>>>>>> 0a876b4b

            return Ok(bundle);
        }
    }

    async fn builder_address(
        &self,
    ) -> Result<<TYPES as NodeType>::BuilderSignatureKey, BuildError> {
        Ok(self.builder_keys.0.clone())
    }
}

#[async_trait]
impl<TYPES: NodeType> AcceptsTxnSubmits<TYPES> for ProxyGlobalState<TYPES> {
    async fn submit_txns(
        &self,
        txns: Vec<<TYPES as NodeType>::Transaction>,
    ) -> Result<Vec<Commitment<<TYPES as NodeType>::Transaction>>, BuildError> {
        tracing::debug!(
            "Submitting {:?} transactions to the builder states{:?}",
            txns.len(),
            txns.iter().map(|txn| txn.commit()).collect::<Vec<_>>()
        );
        let response = self
            .global_state
            .read_arc()
            .await
            .submit_client_txns(txns)
            .await;

        tracing::debug!(
            "Transaction submitted to the builder states, sending response: {:?}",
            response
        );

        // NOTE: ideally we want to respond with original Vec<Result>
        // instead of Result<Vec> not to loose any information,
        //  but this requires changes to builder API
        response.into_iter().collect()
    }
}
#[async_trait]
impl<TYPES: NodeType> ReadState for ProxyGlobalState<TYPES> {
    type State = ProxyGlobalState<TYPES>;

    async fn read<T>(
        &self,
        op: impl Send + for<'a> FnOnce(&'a Self::State) -> BoxFuture<'a, T> + 'async_trait,
    ) -> T {
        op(self).await
    }
}

pub fn broadcast_channels<TYPES: NodeType>(
    capacity: usize,
) -> (BroadcastSenders<TYPES>, BroadcastReceivers<TYPES>) {
    macro_rules! pair {
        ($s:ident, $r:ident) => {
            let ($s, $r) = broadcast(capacity);
            let $r = $r.deactivate();
        };
    }

    pair!(tx_sender, tx_receiver);
    pair!(da_sender, da_receiver);
    pair!(qc_sender, qc_receiver);
    pair!(decide_sender, decide_receiver);

    (
        BroadcastSenders {
            transactions: tx_sender,
            da_proposal: da_sender,
            quorum_proposal: qc_sender,
            decide: decide_sender,
        },
        BroadcastReceivers {
            transactions: tx_receiver,
            da_proposal: da_receiver,
            quorum_proposal: qc_receiver,
            decide: decide_receiver,
        },
    )
}

// Receivers for HotShot events for the builder states
pub struct BroadcastReceivers<TYPES: NodeType> {
    /// For transactions, shared.
    pub transactions: InactiveReceiver<Arc<ReceivedTransaction<TYPES>>>,
    /// For the DA proposal.
    pub da_proposal: InactiveReceiver<MessageType<TYPES>>,
    /// For the quorum proposal.
    pub quorum_proposal: InactiveReceiver<MessageType<TYPES>>,
    /// For the decide.
    pub decide: InactiveReceiver<MessageType<TYPES>>,
}

// Senders to broadcast data from HotShot to the builder states.
pub struct BroadcastSenders<TYPES: NodeType> {
    /// For transactions, shared.
    pub transactions: BroadcastSender<Arc<ReceivedTransaction<TYPES>>>,
    /// For the DA proposal.
    pub da_proposal: BroadcastSender<MessageType<TYPES>>,
    /// For the quorum proposal.
    pub quorum_proposal: BroadcastSender<MessageType<TYPES>>,
    /// For the decide.
    pub decide: BroadcastSender<MessageType<TYPES>>,
}

async fn connect_to_events_service<TYPES: NodeType, V: Versions>(
    hotshot_events_api_url: Url,
) -> Option<(
    surf_disco::socket::Connection<
        Event<TYPES>,
        surf_disco::socket::Unsupported,
        EventStreamError,
        V::Base,
    >,
    GeneralStaticCommittee<TYPES, <TYPES as NodeType>::SignatureKey>,
)> {
    let client = Client::<hotshot_events_service::events::Error, V::Base>::new(
        hotshot_events_api_url.clone(),
    );

    if !(client.connect(None).await) {
        return None;
    }

    tracing::info!("Builder client connected to the hotshot events api");

    // client subscrive to hotshot events
    let subscribed_events = client
        .socket("hotshot-events/events")
        .subscribe::<Event<TYPES>>()
        .await
        .ok()?;

    // handle the startup event at the start
    let membership = if let Ok(response) = client
        .get::<StartupInfo<TYPES>>("hotshot-events/startup_info")
        .send()
        .await
    {
        let StartupInfo {
            known_node_with_stake,
            non_staked_node_count,
        } = response;
        let membership: GeneralStaticCommittee<TYPES, <TYPES as NodeType>::SignatureKey> =
            GeneralStaticCommittee::<TYPES, <TYPES as NodeType>::SignatureKey>::create_election(
                known_node_with_stake.clone(),
                known_node_with_stake.clone(),
                Topic::Global,
                0,
            );

        tracing::info!(
            "Startup info: Known nodes with stake: {:?}, Non-staked node count: {:?}",
            known_node_with_stake,
            non_staked_node_count
        );
        Some(membership)
    } else {
        None
    };
    membership.map(|membership| (subscribed_events, membership))
}

#[async_trait]
pub trait BuilderHooks<TYPES: NodeType>: Sync + Send {
    #[inline(always)]
    async fn process_transactions(
        &mut self,
        transactions: Vec<TYPES::Transaction>,
    ) -> Vec<TYPES::Transaction> {
        transactions
    }

    #[inline(always)]
    async fn handle_hotshot_event(&mut self, _event: &Event<TYPES>) {}
}

pub struct NoHooks<TYPES: NodeType>(pub PhantomData<TYPES>);

impl<TYPES: NodeType> BuilderHooks<TYPES> for NoHooks<TYPES> {}

/*
Running Non-Permissioned Builder Service
*/
pub async fn run_non_permissioned_standalone_builder_service<
    TYPES: NodeType<Time = ViewNumber>,
    V: Versions,
>(
    mut hooks: impl BuilderHooks<TYPES>,

    // Sending from the hotshot to the builder states.
    senders: BroadcastSenders<TYPES>,

    // Url to (re)connect to for the events stream
    hotshot_events_api_url: Url,
) -> Result<(), anyhow::Error> {
    // connection to the events stream
<<<<<<< HEAD
    let connected = connect_to_events_service::<_, V>(hotshot_events_api_url.clone()).await;
=======
    let connected = connect_to_events_service::<TYPES, V>(hotshot_events_api_url.clone()).await;
>>>>>>> 0a876b4b
    if connected.is_none() {
        return Err(anyhow!(
            "failed to connect to API at {hotshot_events_api_url}"
        ));
    }
    let (mut subscribed_events, mut membership) =
        connected.context("Failed to connect to events service")?;

    loop {
        let event = subscribed_events.next().await;
        //tracing::debug!("Builder Event received from HotShot: {:?}", event);
        match event {
            Some(Ok(event)) => {
                hooks.handle_hotshot_event(&event).await;

                match event.event {
                    EventType::Error { error } => {
                        error!("Error event in HotShot: {:?}", error);
                    }
                    // tx event
                    EventType::Transactions { transactions } => {
                        let transactions = hooks.process_transactions(transactions).await;

                        for res in handle_received_txns(
                            &senders.transactions,
                            transactions,
                            TransactionSource::HotShot,
                        )
                        .await
                        {
                            if let Err(e) = res {
                                tracing::warn!("Failed to handle transactions; {:?}", e);
                            }
                        }
                    }
                    // decide event
                    EventType::Decide {
                        block_size: _,
                        leaf_chain,
                        qc: _,
                    } => {
                        let latest_decide_view_num = leaf_chain[0].leaf.view_number();
                        handle_decide_event(&senders.decide, latest_decide_view_num).await;
                    }
                    // DA proposal event
                    EventType::DaProposal { proposal, sender } => {
                        // get the leader for current view
                        let leader = membership.leader(proposal.data.view_number);
                        // get the committee mstatked node count
                        let total_nodes = membership.total_nodes();

                        handle_da_event(
                            &senders.da_proposal,
                            proposal,
                            sender,
                            leader,
                            NonZeroUsize::new(total_nodes).unwrap_or(NonZeroUsize::MIN),
                        )
                        .await;
                    }
                    // QC proposal event
                    EventType::QuorumProposal { proposal, sender } => {
                        // get the leader for current view
                        let leader = membership.leader(proposal.data.view_number);
                        handle_qc_event(
                            &senders.quorum_proposal,
                            Arc::new(proposal),
                            sender,
                            leader,
                        )
                        .await;
                    }
                    _ => {
                        tracing::trace!("Unhandled event from Builder: {:?}", event.event);
                    }
                }
            }
            Some(Err(e)) => {
                error!("Error in the event stream: {:?}", e);
            }
            None => {
                error!("Event stream ended");
                let connected =
<<<<<<< HEAD
                    connect_to_events_service::<_, V>(hotshot_events_api_url.clone()).await;
=======
                    connect_to_events_service::<TYPES, V>(hotshot_events_api_url.clone()).await;
>>>>>>> 0a876b4b
                if connected.is_none() {
                    return Err(anyhow!(
                        "failed to reconnect to API at {hotshot_events_api_url}"
                    ));
                }
                (subscribed_events, membership) =
                    connected.context("Failed to reconnect to events service")?;
            }
        }
    }
}

/*
Running Permissioned Builder Service
*/
pub async fn run_permissioned_standalone_builder_service<
    TYPES: NodeType<Time = ViewNumber>,
    I: NodeImplementation<TYPES>,
    V: Versions,
>(
    mut hooks: impl BuilderHooks<TYPES>,

    // Sending from the hotshot to the builder states.
    senders: BroadcastSenders<TYPES>,

    // hotshot context handle
    hotshot_handle: Arc<SystemContextHandle<TYPES, I, V>>,
) -> Result<(), anyhow::Error> {
    let mut event_stream = hotshot_handle.event_stream();
    loop {
        tracing::debug!("Waiting for events from HotShot");
        match event_stream.next().await {
            None => {
                error!("Didn't receive any event from the HotShot event stream");
            }
            Some(event) => {
                hooks.handle_hotshot_event(&event).await;

                match event.event {
                    // error event
                    EventType::Error { error } => {
                        error!("Error event in HotShot: {:?}", error);
                    }
                    // tx event
                    EventType::Transactions { transactions } => {
                        let transactions = hooks.process_transactions(transactions).await;

                        for res in handle_received_txns(
                            &senders.transactions,
                            transactions,
                            TransactionSource::HotShot,
                        )
                        .await
                        {
                            if let Err(e) = res {
                                tracing::warn!("Failed to handle transactions; {:?}", e);
                            }
                        }
                    }
                    // decide event
                    EventType::Decide { leaf_chain, .. } => {
                        let latest_decide_view_number = leaf_chain[0].leaf.view_number();

                        handle_decide_event(&senders.decide, latest_decide_view_number).await;
                    }
                    // DA proposal event
                    EventType::DaProposal { proposal, sender } => {
                        // get the leader for current view
                        let leader = hotshot_handle.leader(proposal.data.view_number).await;
                        // get the committee staked node count
                        let total_nodes = hotshot_handle.total_nodes();

                        handle_da_event(
                            &senders.da_proposal,
                            proposal,
                            sender,
                            leader,
                            total_nodes,
                        )
                        .await;
                    }
                    // QC proposal event
                    EventType::QuorumProposal { proposal, sender } => {
                        // get the leader for current view
                        let leader = hotshot_handle.leader(proposal.data.view_number).await;
                        handle_qc_event(
                            &senders.quorum_proposal,
                            Arc::new(proposal),
                            sender,
                            leader,
                        )
                        .await;
                    }
                    _ => {
                        tracing::trace!("Unhandled event from Builder: {:?}", event.event);
                    }
                }
            }
        }
    }
}

/*
Utility functions to handle the hotshot events
*/
async fn handle_da_event<TYPES: NodeType>(
    da_channel_sender: &BroadcastSender<MessageType<TYPES>>,
    da_proposal: Proposal<TYPES, DaProposal<TYPES>>,
    sender: <TYPES as NodeType>::SignatureKey,
    leader: <TYPES as NodeType>::SignatureKey,
    total_nodes: NonZeroUsize,
) {
    tracing::debug!(
        "DaProposal: Leader: {:?} for the view: {:?}",
        leader,
        da_proposal.data.view_number
    );

    // get the encoded transactions hash
    let encoded_txns_hash = Sha256::digest(&da_proposal.data.encoded_transactions);
    // check if the sender is the leader and the signature is valid; if yes, broadcast the DA proposal
    if leader == sender && sender.validate(&da_proposal.signature, &encoded_txns_hash) {
        let view_number = da_proposal.data.view_number;
        tracing::debug!(
            "Sending DA proposal to the builder states for view {:?}",
            view_number
        );

        // form a block payload from the encoded transactions
        let block_payload = <TYPES::BlockPayload as BlockPayload<TYPES>>::from_bytes(
            &da_proposal.data.encoded_transactions,
            &da_proposal.data.metadata,
        );
        // get the builder commitment from the block payload
        let builder_commitment = block_payload.builder_commitment(&da_proposal.data.metadata);

        let txn_commitments = block_payload
            .transactions(&da_proposal.data.metadata)
            // TODO:
            //.filter(|txn| txn.namespace_id() != namespace_id)
            .map(|txn| txn.commit())
            .collect();

        let da_msg = DaProposalMessage {
            view_number,
            txn_commitments,
            num_nodes: total_nodes.into(),
            sender,
            builder_commitment,
        };

        if let Err(e) = da_channel_sender
            .broadcast(MessageType::DaProposalMessage(Arc::new(da_msg)))
            .await
        {
            tracing::warn!(
                "Error {e}, failed to send DA proposal to builder states for view {:?}",
                view_number
            );
        }
    } else {
        error!("Validation Failure on DaProposal for view {:?}: Leader for the current view: {:?} and sender: {:?}", da_proposal.data.view_number, leader, sender);
    }
}

async fn handle_qc_event<TYPES: NodeType>(
    qc_channel_sender: &BroadcastSender<MessageType<TYPES>>,
    quorum_proposal: Arc<Proposal<TYPES, QuorumProposal<TYPES>>>,
    sender: <TYPES as NodeType>::SignatureKey,
    leader: <TYPES as NodeType>::SignatureKey,
) {
    tracing::debug!(
        "QCProposal: Leader: {:?} for the view: {:?}",
        leader,
        quorum_proposal.data.view_number
    );

    let leaf = Leaf::from_quorum_proposal(&quorum_proposal.data);

    // check if the sender is the leader and the signature is valid; if yes, broadcast the QC proposal
    if sender == leader && sender.validate(&quorum_proposal.signature, leaf.commit().as_ref()) {
        let qc_msg = QuorumProposalMessage::<TYPES> {
            proposal: quorum_proposal,
            sender: leader,
        };
        let view_number = qc_msg.proposal.data.view_number;
        tracing::debug!(
            "Sending QC proposal to the builder states for view {:?}",
            view_number
        );
        if let Err(e) = qc_channel_sender
            .broadcast(MessageType::QuorumProposalMessage(qc_msg))
            .await
        {
            tracing::warn!(
                "Error {e}, failed to send QC proposal to builder states for view {:?}",
                view_number
            );
        }
    } else {
        error!("Validation Failure on QCProposal for view {:?}: Leader for the current view: {:?} and sender: {:?}", quorum_proposal.data.view_number, leader, sender);
    }
}

async fn handle_decide_event<TYPES: NodeType>(
    decide_channel_sender: &BroadcastSender<MessageType<TYPES>>,
    latest_decide_view_number: TYPES::Time,
) {
    let decide_msg: DecideMessage<TYPES> = DecideMessage::<TYPES> {
        latest_decide_view_number,
    };
    tracing::debug!(
        "Sending Decide event to builder states for view {:?}",
        latest_decide_view_number
    );
    if let Err(e) = decide_channel_sender
        .broadcast(MessageType::DecideMessage(decide_msg))
        .await
    {
        tracing::warn!(
            "Error {e}, failed to send Decide event to builder states for view {:?}",
            latest_decide_view_number
        );
    }
}

pub(crate) async fn handle_received_txns<TYPES: NodeType>(
    tx_sender: &BroadcastSender<Arc<ReceivedTransaction<TYPES>>>,
    txns: Vec<TYPES::Transaction>,
    source: TransactionSource,
) -> Vec<Result<Commitment<<TYPES as NodeType>::Transaction>, BuildError>> {
    let mut results = Vec::with_capacity(txns.len());
    let time_in = Instant::now();
    for tx in txns.into_iter() {
        let commit = tx.commit();
        let res = tx_sender
            .try_broadcast(Arc::new(ReceivedTransaction {
                tx,
                source: source.clone(),
                commit,
                time_in,
            }))
            .inspect(|val| {
                if let Some(evicted_txn) = val {
                    tracing::warn!(
                        "Overflow mode enabled, transaction {} evicted",
                        evicted_txn.commit
                    );
                }
            })
            .map(|_| commit)
            .inspect_err(|err| {
                tracing::warn!("Failed to broadcast txn with commit {:?}: {}", commit, err);
            })
            .map_err(|err| match err {
                TrySendError::Full(_) => BuildError::Error {
                    message: "Too many transactions".to_owned(),
                },
                e => BuildError::Error {
                    message: format!("Internal error when submitting transaction: {}", e),
                },
            });
        results.push(res);
    }
    results
}<|MERGE_RESOLUTION|>--- conflicted
+++ resolved
@@ -309,7 +309,6 @@
     >>::Error: Display,
     for<'a> <TYPES::SignatureKey as TryFrom<&'a TaggedBase64>>::Error: Display,
 {
-<<<<<<< HEAD
     #[tracing::instrument(skip(self))]
     async fn bundle(
         &self,
@@ -321,43 +320,22 @@
 
         let parent_view = TYPES::Time::new(parent_view);
         let state_id = BuilderStateId {
-            parent_view: parent_view,
-            parent_commitment: parent_hash.clone(),
+            parent_view,
+            parent_commitment: *parent_hash,
         };
-=======
-    async fn bundle(&self, view_number: u64) -> Result<Bundle<TYPES>, BuildError> {
-        let start = Instant::now();
-        let requested_view = TYPES::Time::new(view_number);
-        // TODO: We should either change the API to match leader's intent or track the builder states
-        // differently, as this won't work for a view immediately after a view failure.
-        let parent_view = TYPES::Time::new(view_number.saturating_sub(1));
->>>>>>> 0a876b4b
 
         loop {
             // Couldn't serve a bundle in time
             if start.elapsed() > self.api_timeout {
-<<<<<<< HEAD
                 tracing::warn!("Timeout while trying to serve a bundle");
                 return Err(BuildError::NotFound);
             };
 
             let Some(sender) = self
-=======
-                tracing::warn!(?requested_view, "Timeout while trying to serve a bundle");
-                return Err(BuildError::NotFound);
-            };
-
-            // Look up a builder for this view.
-            //
-            // TODO: We currently choose the first one matching the view we found,
-            // we should introduce parent commitment to the API to match the leader's intent
-            let Some((state_id, sender)) = self
->>>>>>> 0a876b4b
                 .global_state
                 .read_arc()
                 .await
                 .spawned_builder_states
-<<<<<<< HEAD
                 .get(&state_id)
                 .cloned()
             else {
@@ -367,31 +345,13 @@
                 // Used as an indicator that we're just bootstrapping, as they should be equal at bootstrap
                 // and never otherwise.
                 let is_bootstrapping = global_state.highest_view_num_builder_id.parent_view
-=======
-                .iter()
-                .find(|(id, _)| id.view == parent_view)
-                .map(|(id, sender)| (id.clone(), sender.clone()))
-            else {
-                let global_state = self.global_state.read_arc().await;
-
-                let past_gc = requested_view <= global_state.last_garbage_collected_view_num;
-                // Used as an indicator that we're just bootstrapping, as they should be equal at bootstrap
-                // and never otherwise.
-                let is_bootstrapping = global_state.highest_view_num_builder_id.view
->>>>>>> 0a876b4b
                     == global_state.last_garbage_collected_view_num;
 
                 if past_gc && !is_bootstrapping {
                     // If we couldn't find the state because the view has already been decided, we can just return an error
                     tracing::warn!(
-<<<<<<< HEAD
                         last_gc_view = ?global_state.last_garbage_collected_view_num,
                         highest_observed_view = ?global_state.highest_view_num_builder_id.parent_view,
-=======
-                        ?requested_view,
-                        last_gc_view = ?global_state.last_garbage_collected_view_num,
-                        highest_observed_view = ?global_state.highest_view_num_builder_id.view,
->>>>>>> 0a876b4b
                         "Requested a bundle for view we already GCd as decided",
                     );
                     return Err(BuildError::Error {
@@ -417,16 +377,7 @@
                 .broadcast(MessageType::RequestMessage(request))
                 .await
                 .map_err(|err| {
-<<<<<<< HEAD
                     tracing::warn!(%err, "Error requesting bundle");
-=======
-                    tracing::warn!(
-                        %err,
-                        ?requested_view,
-                        %state_id,
-                        "Error requesting bundle",
-                    );
->>>>>>> 0a876b4b
 
                     BuildError::Error {
                         message: "Error requesting bundle".to_owned(),
@@ -439,7 +390,6 @@
             )
             .await
             .map_err(|err| {
-<<<<<<< HEAD
                 tracing::warn!(%err, "Couldn't get a bundle in time");
 
                 BuildError::NotFound
@@ -452,30 +402,6 @@
                 }
             })?;
 
-=======
-                tracing::warn!(
-                    %err,
-                    ?requested_view,
-                    %state_id,
-                    "Couldn't get a bundle in time",
-                );
-
-                BuildError::NotFound
-            })?
-            .map_err(|err| {
-                tracing::warn!(
-                    %err,
-                    ?requested_view,
-                    %state_id,
-                    "Channel closed while waiting for bundle",
-                );
-
-                BuildError::Error {
-                    message: "Channel closed while waiting for bundle".to_owned(),
-                }
-            })?;
-
->>>>>>> 0a876b4b
             let fee_signature =
                 <TYPES::BuilderSignatureKey as BuilderSignatureKey>::sign_sequencing_fee_marketplace(
                     &self.builder_keys.1,
@@ -512,12 +438,8 @@
                 signature,
             };
 
-<<<<<<< HEAD
             tracing::info!("Serving bundle");
             tracing::trace!(?bundle);
-=======
-            tracing::info!(?requested_view, ?bundle, "Serving bundle");
->>>>>>> 0a876b4b
 
             return Ok(bundle);
         }
@@ -718,11 +640,7 @@
     hotshot_events_api_url: Url,
 ) -> Result<(), anyhow::Error> {
     // connection to the events stream
-<<<<<<< HEAD
-    let connected = connect_to_events_service::<_, V>(hotshot_events_api_url.clone()).await;
-=======
     let connected = connect_to_events_service::<TYPES, V>(hotshot_events_api_url.clone()).await;
->>>>>>> 0a876b4b
     if connected.is_none() {
         return Err(anyhow!(
             "failed to connect to API at {hotshot_events_api_url}"
@@ -806,11 +724,7 @@
             None => {
                 error!("Event stream ended");
                 let connected =
-<<<<<<< HEAD
                     connect_to_events_service::<_, V>(hotshot_events_api_url.clone()).await;
-=======
-                    connect_to_events_service::<TYPES, V>(hotshot_events_api_url.clone()).await;
->>>>>>> 0a876b4b
                 if connected.is_none() {
                     return Err(anyhow!(
                         "failed to reconnect to API at {hotshot_events_api_url}"
